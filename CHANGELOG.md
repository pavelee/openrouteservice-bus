--- conflicted
+++ resolved
@@ -19,11 +19,8 @@
 ### Changed
 - Updated pom to always build ors.war (Issue #432)
 - Replace usage of packages incompatible with Java >8 (#474)
-<<<<<<< HEAD
 - Moved walking and hiking flag encoders to the ORS core system (#440)
-=======
 - Remove route optimization code (#499)
->>>>>>> eb1d27f7
 ### Deprecated
 
 
