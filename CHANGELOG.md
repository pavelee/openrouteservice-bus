# Changelog
All notable changes to this project will be documented in this file.

The format is based on [Keep a Changelog](http://keepachangelog.com/en/1.0.0/)

<!--
This is how a Changelog entry should look like:

## [version] - YYYY-MM-DD

### Added
- for new features.
### Changed
- existing functionality.
### Deprecated
- soon-to-be removed features.
### Removed
- now removed features.
### Fixed
- any bug.
### Security
- in case of vulnerabilities. (Use for vulnerability fixes)

RELEASING:
1. Change Unreleased to new release number
2. Add today's Date
3. Change unreleased link to compare new release:
[unreleased]: https://github.com/GIScience/openrouteservice/compare/vnew...HEAD
4. Add new compare link below
[new]: https://github.com/GIScience/openrouteservice/compare/vlast...vnew
5. Git tag release commit with vX.X.X to enable links
6. Double check issue links are valid
7. Bump version in pom.xml
 -->

## [Unreleased]
### Added
- Allow to disable OSM conditional access and speed encoders via parameter in config file
<<<<<<< HEAD
### Changed
- app.config.sample HGV profile has now same settings regarding speed calculation as public API ([#806](https://github.com/GIScience/openrouteservice/issues/806))
=======
- Turkish language support (thanks to [kucar17](https://github.com/kucar17) for the translation)
>>>>>>> 12ae4037
### Fixed
- Fixed isochrones algorithm selection for location_type parameter ([#676](https://github.com/GIScience/openrouteservice/issues/676)
- Updated link to client translations in readme

## [6.4.1] - 2021-03-31
### Fixed
- Fixed incorrect matrix response documentation ([#873](https://github.com/GIScience/openrouteservice/issues/873))
- Fixed incorrect indexing of waypoints for consecutive identical coordinates ([#762](https://github.com/GIScience/openrouteservice/issues/762))
- Changed isochrone polygon calculation to use more buffering

## [6.4.0] - 2021-03-26
### Added
- API endpoint "centrality" to calculate [betweenness centrality](https://en.wikipedia.org/wiki/Betweenness_centrality) values for nodes inside a given bounding box. Centrality is calculated using Brandes' algorithm. 
- Support for turn restrictions with core-based routing algorithms
### Changed
- Use Querygraph and virtual nodes for isochrone calculation in the same manner as in routing
- Remove Isochrones v1 api tests
### Fixed
- Fixed calculation of route distance limits with skipped segments ([#814](https://github.com/GIScience/openrouteservice/issues/814))
- Fixed missing segment distance and duration ([#695](https://github.com/GIScience/openrouteservice/issues/695))
- Fixed no response when asking for isochrone intersections ([#675](https://github.com/GIScience/openrouteservice/issues/675))
- Fixed continue_straight option with no bearing on CH-enabled profiles

## [6.3.6] - 2021-02-02
### Fixed
- Expand coordinates of all previous limit polygons before adding to new builder to prevent break-in on long polygon edges

## [6.3.5] - 2021-01-28
### Added
- Output run file to signal completion of graph building/loading at init time
### Fixed
- Define behavior for first container start with existing app.config

## [6.3.4] - 2021-01-19
### Changed
- Overhaul of Contour creation for fast isochrones. Fixing unexpected behaviour for border edges.

## [6.3.3] - 2021-01-15
### Fixed
- Updated CGIAR URL in GH (see GH fork [#35](https://github.com/GIScience/graphhopper/pull/35))

## [6.3.2] - 2020-12-14
### Added
- Prototype of time-dependent routing with A*, which takes into account OSM conditional access restrictions and speed limits
- Japanese language support ([#811](https://github.com/GIScience/openrouteservice/pull/811), thanks to [higa4](https://github.com/higa4) for the translation)
### Changed
- Added performance improvement for fast isochrones in active cell calculation
### Fixed
- Stabilize geometry for small isochrones with small intervals
- Updated dependencies

## [6.3.1] - 2020-10-20
### Fixed
- Updated documentation for running in Docker ([#798](https://github.com/GIScience/openrouteservice/issues/798))
- Handle invalid combination of HillIndexStorage without elevation ([#683](https://github.com/GIScience/openrouteservice/issues/683))
- Enabled turning off elevation data handling for profiles
- Fixed a bug in fast isochrones preprocessing

## [6.3.0] - 2020-09-14
### Added
- New fast isochrone algorithm based on preprocessed data
### Fixed
- Fixed handling of invalid extra info requests ([#795](https://github.com/GIScience/openrouteservice/issues/795))

## [6.2.1] - 2020-08-13
### Added
- Check whether routing points are within different countries before routing and break if they are and all borders should be avoided
### Fixed
- Updated Docker process to use Java 11 ([#777](https://github.com/GIScience/openrouteservice/issues/777))
- Correctly resolve routing profile categories when initializing core edge filters in preprocessing ([#785](https://github.com/GIScience/openrouteservice/issues/785))

## [6.2.0] - 2020-07-15
### Added
- New `maximum_speed` parameter to the driving profiles of the directions API, for specifying a speed limit, above a certain threshold set in the config file.
- Polish translation ([#690](https://github.com/GIScience/openrouteservice/issues/690))
- Configuration parameter to enable elevation smoothing ([#725](https://github.com/GIScience/openrouteservice/issues/725))
### Fixed
- Fixed fallback to dynamic routing methods if bearings parameter set ([#702](https://github.com/GIScience/openrouteservice/issues/702))
- Enable elevation interpolation for bridges and tunnels ([#685](https://github.com/GIScience/openrouteservice/issues/685))
- Fixed erroneous duration computation of soft weightings such as green and quiet weightings
- Enable recommended weighting for hgv profile and robustify the matching of routing algorithm to the request ([#755](https://github.com/GIScience/openrouteservice/issues/755))
### Changed
- Improve recommended weighting for cycling and walking profiles ([#665](https://github.com/GIScience/openrouteservice/issues/665))
- Restructure AdditionWeighting
- Upgrade to Java 11
### Deprecated
- Use recommended weighting instead of fastest ([#763](https://github.com/GIScience/openrouteservice/issues/763))

## [6.1.1] - 2020-06-02
### Added
- Configuration option to read elevation tags from pbf data
- Configuration parameters to set location index resolution and the maximum number of iterations in coordinates lookup ([#712](https://github.com/GIScience/openrouteservice/issues/712))
### Fixed
- Removing maintenance burden of two `app.config` files for native and docker setup ([#742](https://github.com/GIScience/openrouteservice/issues/742))
- Allowed the usage of green and noise in extra info parameter ([#688](https://github.com/GIScience/openrouteservice/issues/688))
- Fixed extra info grouping with alternative routes ([#681](https://github.com/GIScience/openrouteservice/issues/681))
- Fixed way surface/type encoding issue ([#677](https://github.com/GIScience/openrouteservice/issues/677))
- Querying shortest weighting can now use CH shortest preparation if available
- Roads tagged with destination access are penalized the same way for hgv as for car ([#525](https://github.com/GIScience/openrouteservice/issues/525))
- JAVA_OPTS and CATALINA_OPTS were not correctly set in Docker setup ([#696](https://github.com/GIScience/openrouteservice/issues/696))
- Suitability values in extra info are not underestimated ([#722](https://github.com/GIScience/openrouteservice/issues/722))
- Fixed problem with incorrect way point values being referenced for round trip ([#724](https://github.com/GIScience/openrouteservice/issues/724))
- Fixed oneway handling for bike routing ([#389](https://github.com/GIScience/openrouteservice/issues/389)) [by integrating GH PR [#1769](https://github.com/graphhopper/graphhopper/pull/1769/files/ad4fe02d3d9b5deb66dc0b88d02b61b28b52871c) of BikeCommonFlagEncoder]
### Changed
- Refactor the algorithm selection process
- Use ALT/A* Beeline for roundtrips. Enable Core-ALT-only for pedestrian profile.
- Enable CH and Core-ALT preprocessing with recommended weighting for all profiles.
- Refactor wheelchair builder
- Running a Docker container will now create a `app.config` on the host machine, so it's now usable from Dockerhub

## [6.1.0] - 2020-03-06
### Added
- Hebrew language support (thanks to [citizen-dror](https://github.com/GIScience/openrouteservice/commits?author=citizen-dror) for the translation)
- Configuration options to limit avoid_polygon routing option by area and/or extent ([#629](https://github.com/GIScience/openrouteservice/issues/629))
- Configuration options to limit count parameter and distance when using alternative routes algorithm ([#651](https://github.com/GIScience/openrouteservice/issues/651))
- Configuration options to limit distance when using round trip routing algorithm ([#658](https://github.com/GIScience/openrouteservice/issues/658))
- Enable CALT routing algorithm for cycling profiles ([#662](https://github.com/GIScience/openrouteservice/issues/662))
- Configuration options to send conditional system messages with API responses ([#664](https://github.com/GIScience/openrouteservice/issues/664))
### Fixed
- more consistent language API parameters (ISO 639-1 codes & IETF tags)
- Nepali language support can be selected through API
- Fixed invalid JSON and GeoJSON when including elevation ([#640](https://github.com/GIScience/openrouteservice/issues/640))
- Added graph date for isochrones and matrix service and fixed the 0 output ([#648](https://github.com/GIScience/openrouteservice/issues/648))
- Fixed memory issue at graph building ([#659](https://github.com/GIScience/openrouteservice/issues/659))
- Improve way category assignment for ferry connections ([#678](https://github.com/GIScience/openrouteservice/issues/678))
### Changed
- improve french translation (directions)
- Make Docker setup more flexible wrt customizations ([#627](https://github.com/GIScience/openrouteservice/issues/627))
- Updated GraphHopper to newer version (0.13)
- Give more details to green and quiet routing API descriptions ([#632](https://github.com/GIScience/openrouteservice/issues/632))

## [6.0.0] - 2019-12-03
### Added
- Indonesian Translation Language
- Allow specifying a config file with -Dors_app_config=<file> anywhere on the filesystem
- Enabled round trip routing ([#391](https://github.com/GIScience/openrouteservice/issues/391))
- Enabled aternative routes in API ([#377](https://github.com/GIScience/openrouteservice/issues/377))
- Added information to the response about when graphs were last built for the profile ([#542](https://github.com/GIScience/openrouteservice/issues/542))
- Added default value for maximum snapping radius
### Fixed
- Pass JAVA_OPTS and CATALINA_OPTS as Docker build arguments ([#587](https://github.com/GIScience/openrouteservice/issues/587))
- Encoding of waytype ferry ([#573](https://github.com/GIScience/openrouteservice/issues/573))
- Refactored Core-ALT algorithm so that it can be used globally
### Changed
- Updated GraphHopper to newer version (0.12)
- Reworked flag encoders to use the methods provided by GraphHopper 0.12
- Renamed packages to follow naming conventions
- Cleanup of a number of code files
### Deprecated
- Removed geocoding endpoint and code
- Removed accessibilty endpoint and code
- Removed Brotil encoder from servlet filter

## [5.0.2] - 2019-07-29
### Added
- Added a gpx schema validator into the api-tests, testing all gpx outputs while fixing the bug from ([#496](https://github.com/GIScience/openrouteservice/issues/496))
- Added information for countries a route traverses ([#349](https://github.com/GIScience/openrouteservice/issues/349))
- Added scanning of master with sonarcloud (2019-11-29)
### Fixed
- isochrone reachfactor gives now more realistic results ([#325](https://github.com/GIScience/openrouteservice/issues/325))
- Fixed the wrong gpx header for api v2 ([#496](https://github.com/GIScience/openrouteservice/issues/496))
- Make sure external storages contain entries for all edge IDs ([#535](https://github.com/GIScience/openrouteservice/issues/535))
- Check if BordersStorage exists before calling it in AvoidBordersCoreEdgeFilter
- Take into account shortcut direction in LM selection weighting ([#550](https://github.com/GIScience/openrouteservice/issues/550))
- Updated Matrix api v2 response to correctly display sources ([#560](https://github.com/GIScience/openrouteservice/issues/560))
- Check for null pointer in LM selection weighting ([#550](https://github.com/GIScience/openrouteservice/issues/550))
- Use commas rather than pipes for weighting options in app.config.sample ([#564](https://github.com/GIScience/openrouteservice/issues/564))
- Update point references when point is not found for routing ([#567](https://github.com/GIScience/openrouteservice/issues/567))
- Fix concurrency issues when requesting extra info in routing ([#571](https://github.com/GIScience/openrouteservice/issues/571))
### Changed
- Moved walking and hiking flag encoders to the ORS core system ([#440](https://github.com/GIScience/openrouteservice/issues/440))
- Remove route optimization code ([#499](https://github.com/GIScience/openrouteservice/issues/499))
- Reduced distance for neighbourhood point search in isochrones when small isochrones are generated ([#494](https://github.com/GIScience/openrouteservice/issues/494))
- Removed obsolete storages ([#536](https://github.com/GIScience/openrouteservice/issues/536))
- Refactor fallback to preprocessing-independent algorithm for certain routing request params
- Removed some landmark sets as default from app.config.sample

## [5.0.1] - 2019-04-08
### Added
- CALT routing algorithm - Not for production ([Issue #433](https://github.com/GIScience/openrouteservice/issues/433))
- Makes docker and docker-compose deployment of openrouteservice more customizable ([Issue #434](https://github.com/GIScience/openrouteservice/issues/434))
- Add the possibility to predefine standard maximum search radii in general and for each used profile in the config file ([Issue #418](https://github.com/GIScience/openrouteservice/issues/418))
### Fixed
- fix the GPX output of the APIv2. It was broken since release of api v2. ([Issue #533](https://github.com/GIScience/openrouteservice/issues/533))
- fix SRTM URL in GH fork ([#394](https://github.com/GIScience/openrouteservice/issues/394))
- fix classpath issues for resources, Windows builds now ([#489](https://github.com/GIScience/openrouteservice/issues/489))
- isochrone geojson bbox now format compliant ([#493](https://github.com/GIScience/openrouteservice/issues/493))
- v2 isochrones now respects max_locations in app.config ([#482](https://github.com/GIScience/openrouteservice/issues/482))
- Updated documentation to reflect correct isochrone smoothing algorithm ([Issue #471](https://github.com/GIScience/openrouteservice/issues/471))
- Enable > 2 waypoints when geometry_simplify=true ([#457](https://github.com/GIScience/openrouteservice/issues/457))
- Made it so that the wheelchair profile only goes over bridleways if they are set to be foot or wheelchair accessible ([#415](https://github.com/GIScience/openrouteservice/issues/415))
- Fixed the build fail bug when `routing_name` was set in the config file ([#424](https://github.com/GIScience/openrouteservice/issues/424))
- Fixed problem with border crossings where the way crosses three polygons ([#491](https://github.com/GIScience/openrouteservice/issues/491))
### Changed
- Updated pom to always build ors.war ([Issue #432](https://github.com/GIScience/openrouteservice/issues/432))
- Replace usage of packages incompatible with Java >8 ([#474](https://github.com/GIScience/openrouteservice/issues/474))
- Updated Matrix to have a maximum number of routes to calculate rather than locations ([#518](https://github.com/GIScience/openrouteservice/issues/518))
### Deprecated
- Removed the code that was inserted for the prototype traffic weightings as it was not used and made GH updates more complicated.


## [5.0.0] - 2019-02-25
### Added
- Updated api code to use the Spring framework, with the v2 api being added ([Issue #233](https://github.com/GIScience/openrouteservice/issues/233))
- Added support for ISO 3166-1 Alpha-2 / Alpha-3 codes for routing directions option avoid_countries ([Issue #195](https://github.com/GIScience/openrouteservice/issues/195))
- Added support for free hand route option/ skip segments ([Issue #167](https://github.com/GIScience/openrouteservice/issues/167))
- Added check on matrix service to make sure that the requested locations are within the bounding area of the graph ([Issue #408](https://github.com/GIScience/openrouteservice/issues/408))
- Makes docker and docker-compose deployment of openrouteservice more customizable ([Issue #434](https://github.com/GIScience/openrouteservice/issues/434))
- Added support for GH alternative_route algorithm (Issue #377)
### Fixed
- Fixed `geometry_simplify` parameter, which had no effect before. `geometry_simplify` is incompatible with `extra_info` ([#381](https://github.com/GIScience/openrouteservice/issues/381))
### Changed
- Updated rural speed limit in France to be 80km/h ([Issue #355](https://github.com/GIScience/openrouteservice/issues/355))
- Modified smoothing and buffer distances for small isochrones, aswell as other fixes for smaller isochrones ([Issue #382](https://github.com/GIScience/openrouteservice/issues/382))
- Updated pom to use correct opengeo repo and reordered so this is the last in the list, and use latest ORS-Graphhopper library ([Issue #398](https://github.com/GIScience/openrouteservice/issues/398))
- Added /directions as an endpoint for routing ([Issue #384](https://github.com/GIScience/openrouteservice/issues/384))
- Removed the following avoid features: pavedroads, unpavedroads, tunnels, tracks and hills, as well as the option to set maximum speed; for cycling and walking profiles the option to specify difficulty settings such as fitness level and maximum steepness ([issue #396](https://github.com/GIScience/openrouteservice/issues/396))
- Updated pom to always build ors.war ([Issue #432](https://github.com/GIScience/openrouteservice/issues/432))

## [4.7.2] - 2018-12-10
### Added
- Added Unit Tests for RouteSearchParameters.class() ([while fixing Issue #291](https://github.com/GIScience/openrouteservice/issues/291))
- Added ability to return warning messages in the route response which can be used for showing info to a user when warning criteria have been met based on extended storages.
- Added a RoadAccessRestrictions extended storage as a warning extended storage for when a route goes of ways with access restrictions ([Issue #342](https://github.com/GIScience/openrouteservice/issues/342))
### Fixed
- If residential penalty reduces speed to <5, set it to 5
- Added a new ParameterValueException in RouteSearchParameters if the profile is driving-car and profile_params are set in the options ([Issue #291](https://github.com/GIScience/openrouteservice/issues/291))
- Fixed API Test to consider the new ParameterValueException ([while fixing Issue #291](https://github.com/GIScience/openrouteservice/issues/291))
- Improved range and resolution of values encoding dimension/weight road restrictions in order to properly resolve them when corresponding hgv parameters are set ([fixes issue #263](https://github.com/GIScience/openrouteservice/issues/263))
- Fixed empty BBox error if the route is located in the southern hemisphere ([Issue #348](https://github.com/GIScience/openrouteservice/issues/348))
- Take into account access restrictions specific to hgv subprofiles ([fixes issue #235](https://github.com/GIScience/openrouteservice/issues/235))
- Properly resolve all tolls, especially hgv-specific ones ([fixes issue #358](https://github.com/GIScience/openrouteservice/issues/358))
- Updated checks on pedestrian way filter for access restrictions
### Changed
- Allowed access for cars and hgvs on access=destination roads ([Issue #342](https://github.com/GIScience/openrouteservice/issues/342))

## [4.7.1] - 2018-10-24
### Added
Added instructions to readme for installing without Docker ([Issue #272](https://github.com/GIScience/openrouteservice/issues/272))
Added area_units for isochrones API as units being misleading ([Issue #272](https://github.com/GIScience/openrouteservice/issues/272))
### Fixed
- Area calculation for isochrones using metric crs ([Issue #130](https://github.com/GIScience/openrouteservice/issues/130))
- Decreases maximum peed for bike-regular for more realistic reachability scores ([Issue #325](https://github.com/GIScience/openrouteservice/issues/325))
- Fixes self intersecting polygons when requesting population for isochrones ([Issue #297](https://github.com/GIScience/openrouteservice/issues/297))
- Changes center in isochrones response to snapped edge coordinate on graph ([Issue #336](https://github.com/GIScience/openrouteservice/issues/336))
- Enable HGV axleload restriction ([Issue #262](https://github.com/GIScience/openrouteservice/issues/262))
### Changed
- Changed app.config.sample for docker to consider split profiles ([Issue #320](https://github.com/GIScience/openrouteservice/issues/320))
- Changed minor information in pom.xml
- Updated API test starting coordinates to be on a road ([Issue #328](https://github.com/GIScience/openrouteservice/issues/328))

## [4.7.0] - 2018-10-10
### Added
- Removed locations code as this will be handled by openpoiservice in the future ([Issue #120](https://github.com/GIScience/openrouteservice/issues/120))
- Removed Geocoding code as this will be handled by the geocoder service rather than within ORS
- Added smoothing option for isochrones ([Issue #137](https://github.com/GIScience/openrouteservice/issues/137))
- Added ExtraInfo storage for osm way id so that this information can be stored (and accessed) agianst the edges ([Issue #217](https://github.com/GIScience/openrouteservice/issues/217))
- Added a new GeometryUtility function and its unit test to calculate the bbox for a set of coordinates ([Issue #241](https://github.com/GIScience/openrouteservice/issues/241))
- Added support for elevation data above & and below the 60 deg N/S. When you run your own instance make sure that you specify the `elevation_provider: multi` (instead of just 'cgiar') ([Issue #220](https://github.com/GIScience/openrouteservice/issues/220))
- Added support to keep elevation source data over various path generation processes - add to your app.config: `elevation_cache_clear: false`
- Added support for new keep left/right turn instructions

### Fixed
- Correct logic of determining vehicle type flags in heavy vehicle storage ([Issue #211](https://github.com/GIScience/openrouteservice/issues/211))
- Enable OSM "key:access" tag values to take effect for heavy vehicle profile ([Issue #209](https://github.com/GIScience/openrouteservice/issues/209))
- Fixed problem with avoid polygons excluding ways that should have been accepted ([Issue #95](https://github.com/GIScience/openrouteservice/issues/95))
- Updated code to remove merging of instructions as this resulted in missing important turn instructions ([Issue #177](https://github.com/GIScience/openrouteservice/issues/177))
- Added missing translations for arrival instructions ([Issue #171](https://github.com/GIScience/openrouteservice/issues/171))
- Updated code so that acceleration is taken into account when speeds are calculated for edges ([Issue #178](https://github.com/GIScience/openrouteservice/issues/178))
- Fixed the mising rte tag in gpx issue ([Issue #196](https://github.com/GIScience/openrouteservice/issues/196))
- Fixed the gpx validation errror ([Issue #168](https://github.com/GIScience/openrouteservice/issues/168))
- Added unit conversion so that isochrone response is in user specified unit ([issue #91](https://github.com/GIScience/openrouteservice/issues/91))
- Enabled the reporting of multiple missing points in error response ([issue #246](https://github.com/GIScience/openrouteservice/issues/246))
- Fixed wrong bounding box error ([Issue #241](https://github.com/GIScience/openrouteservice/issues/241))
- Fixed problem with mountain bike profile never using contraction hierarchies.

### Changed
- Updated the internal graphhopper libraries from 0.9.x to 0.10.1 and reduced the number of custom implementations and features.
This implies that some of the previous features is no longer available in this release of openrouteservice. Most of these
adjustments are under the hood and will not be noticeable for anyone. Have said that there is of course **one exception**:
You need to create a separate profile per vehicle. In previous versions it was possible to combine multiple vehicles (like
bike, road bike, e-bike and mtb) into a single ors-profile - this is no longer possible. Instead you need to create one
profile for bike, one for mtb one for road bike and so on.  
- Updated/refactored road bike flagencoder to make it more suitable for road cycling enthusiasts. Please note, that the
generated routs might not be compliant to the local regulations - specially when 'Biking trails are obligated to be use'
- Refactored some of the edge filters and cleaned up the code initializing them
- Updated the wheelchair profile to better handle restrictions such as width, kerb heights and instances where sidewalks
are attached to roads. ([Issue #162](https://github.com/GIScience/openrouteservice/issues/162))
- Replaced "Sand" surface encoding with "Paving stone"
- Changed the bbox api test ([Issue #241](https://github.com/GIScience/openrouteservice/issues/241))
- Changed the way the bbox is calculated internally ([Issue #241](https://github.com/GIScience/openrouteservice/issues/241))
- Change the license from apache 2.0 to LGPL3 ([PR #296](https://github.com/GIScience/openrouteservice/issues/296))

### Deprecated
- Removed references to locations and accessibilty services from web.xml ([Issue #186](https://github.com/GIScience/openrouteservice/issues/186))

## [4.5.1] - 2018-03-20
### Fixed
- Fixed the parameters being the wrong way around in isochrones request when maximum range has been exceeded ([Issue #126](https://github.com/GIScience/openrouteservice/issues/126))
- Fixed the coordinate precision in the geojson export from 4 to 6 decimals ([Issue #136](https://github.com/GIScience/openrouteservice/issues/136))
- Fixed the instructions='false' error when exporting as geojson ([Issue #138](https://github.com/GIScience/openrouteservice/issues/138))
- Fixed missing summary in the geojson output ([Issue #139](https://github.com/GIScience/openrouteservice/issues/139))
- Fixed error when a high exit number for a roundabout is used in instructions ([Issue #145](https://github.com/GIScience/openrouteservice/issues/145))

### Changed
- Updated error response code for routing when no route can be found between locations ([Issue #144](https://github.com/GIScience/openrouteservice/issues/144))
- Updated logging so that stack traces are only output when debug logging is enabled ([Issue #148](https://github.com/GIScience/openrouteservice/issues/148))
- Updated the error response for geocding when no address found ([Issue #134](https://github.com/GIScience/openrouteservice/issues/134))


## [4.5.0] - 2018-02-27
### Added
- Functionality has been added to restrict routes so that they do not cross all borders, controlled borders, or the borders of specific countries ([Issue #41](https://github.com/GIScience/openrouteservice/issues/41))
- Added GeoJson export for routing exports ([Issue #54](https://github.com/GIScience/openrouteservice/issues/54))
- Added global export class to combine all exports there ([Issue #123](https://github.com/GIScience/openrouteservice/issues/123))
- Option to specify maximum locations for matrix request when using non-standard weightings ([Issue #94](https://github.com/GIScience/openrouteservice/issues/94))

### Fixed
- Fix exception when roundabout exit is not correctly found ([Issue #89](https://github.com/GIScience/openrouteservice/issues/89))
- Option to specify maximum locations for matrix request when using non-standard weightings ([Issue #94](https://github.com/GIScience/openrouteservice/issues/94))
- Geocoder now returns a 404 response if no address is found for reverse geocoding ([Issue #113](https://github.com/GIScience/openrouteservice/issues/113))
- Fixed error codes ([Issue #109](https://github.com/GIScience/openrouteservice/issues/109))
- Correct querying of population statistics data for isochrones ([Issue #106](https://github.com/GIScience/openrouteservice/issues/106))

### Changed
- RoutingProfile was changed to make sure whenever pop_total or pop_area is queried, both are present in the attributes ([Issue #106](https://github.com/GIScience/openrouteservice/issues/106))
- Response with a detour factor now uses "detourfactor" rather than "detour_factor" ([Issue #61](https://github.com/GIScience/openrouteservice/issues/61))
- Changed the gpx export to the new global export processor ([Issue #123](https://github.com/GIScience/openrouteservice/issues/123))

### Deprecated
- getStatisticsOld | Connected to the old statistics library ([Issue #106](https://github.com/GIScience/openrouteservice/issues/106))
- geometryToWKB | Connected to the old statistics library ([Issue #106](https://github.com/GIScience/openrouteservice/issues/106))

## [4.4.2] - 2018-01-31
### Added
- Ability to get routes in GPX format ([Issue #8](https://github.com/GIScience/openrouteservice/issues/8))
- Ability to read HGV tags from OSM Nodes ([Issue #49](https://github.com/GIScience/openrouteservice/issues/49))
- No need to add optimisation parameter in request ([PR #87](https://github.com/GIScience/openrouteservice/issues/87))
- Option to respond md5 of osm file used for graph generation ([Issue #48](https://github.com/GIScience/openrouteservice/issues/48))

### Fixed
- Updated code to not use empty bearings when continue_straight=true is set ([Issue #51](https://github.com/GIScience/openrouteservice/issues/51))
- Fixed problem with HGV restrictions only being taken into account if less than three provided ([Issue #75](https://github.com/GIScience/openrouteservice/issues/75))
- RPHAST performance optimisations ([Issue #64](https://github.com/GIScience/openrouteservice/issues/64))
- Updated duration calculations for urban areas ([Issue #44](https://github.com/GIScience/openrouteservice/issues/44))
- Increase hikari pool size for db connections ([PR #52](https://github.com/GIScience/openrouteservice/issues/52))

## [4.4.1] - 2017-10-12

### Added
- Ability to compute and flush graphs without holding them in memory.

### Fixed
- Optionally define bearings for specific waypoints.

## [4.4.0] - 2017-10-09
### Added
- Updated functional tests.
- Bearings parameter may be passed for cycling profiles.
- Radiuses parameter may be passed for cycling profiles.
- Continue forward parameter may be passed for cycling profiles.
- Considering OSM tag smoothness=impassable in routing.
- First prototype of statistics provider in isochrones added.

### Fixed
- Remove tracking of the highest node in DownwardSearchEdgeFilter.
- Unable to find appropriate routing profile for optimized=true if not available.
- Possible Hash function in MultiTreeMetricsExtractor collision now removed.
- Minor speed up fix in ConcaveBallsIsochroneMapBuilder.
- Fix bug in RPHAST when location lies on a oneway road.
- Consider turn restrictions if optimized=false is passed.

[unreleased]: https://github.com/GIScience/openrouteservice/compare/v6.4.1...HEAD
[6.4.1]: https://github.com/GIScience/openrouteservice/compare/v6.4.0...v6.4.1
[6.4.0]: https://github.com/GIScience/openrouteservice/compare/v6.3.6...v6.4.0
[6.3.6]: https://github.com/GIScience/openrouteservice/compare/v6.3.5...v6.3.6
[6.3.5]: https://github.com/GIScience/openrouteservice/compare/v6.3.4...v6.3.5
[6.3.4]: https://github.com/GIScience/openrouteservice/compare/v6.3.3...v6.3.4
[6.3.3]: https://github.com/GIScience/openrouteservice/compare/v6.3.2...v6.3.3
[6.3.2]: https://github.com/GIScience/openrouteservice/compare/v6.3.1...v6.3.2
[6.3.1]: https://github.com/GIScience/openrouteservice/compare/v6.3.0...v6.3.1
[6.3.0]: https://github.com/GIScience/openrouteservice/compare/v6.2.1...v6.3.0
[6.2.1]: https://github.com/GIScience/openrouteservice/compare/v6.2.0...v6.2.1
[6.2.0]: https://github.com/GIScience/openrouteservice/compare/v6.1.1...v6.2.0
[6.1.1]: https://github.com/GIScience/openrouteservice/compare/v6.1.0...v6.1.1
[6.1.0]: https://github.com/GIScience/openrouteservice/compare/v6.0.0...v6.1.0
[6.0.0]: https://github.com/GIScience/openrouteservice/compare/v5.0.2...v6.0.0
[5.0.2]: https://github.com/GIScience/openrouteservice/compare/v5.0.1...v5.0.2
[5.0.1]: https://github.com/GIScience/openrouteservice/compare/5.0.0...v5.0.1
[5.0.0]: https://github.com/GIScience/openrouteservice/compare/v4.7.2...5.0.0
[4.7.2]: https://github.com/GIScience/openrouteservice/compare/4.7.1...v4.7.2
[4.7.1]: https://github.com/GIScience/openrouteservice/compare/4.7.0...4.7.1
[4.7.0]: https://github.com/GIScience/openrouteservice/compare/4.5.1...4.7.0
[4.5.1]: https://github.com/GIScience/openrouteservice/compare/4.5.0...4.5.1
[4.5.0]: https://github.com/GIScience/openrouteservice/compare/4.4.2...4.5.0
[4.4.2]: https://github.com/GIScience/openrouteservice/compare/4.4.1...4.4.2
[4.4.1]: https://github.com/GIScience/openrouteservice/compare/4.4.0...4.4.1
[4.4.0]: https://github.com/GIScience/openrouteservice/compare/4.3.0...4.4.0<|MERGE_RESOLUTION|>--- conflicted
+++ resolved
@@ -36,12 +36,9 @@
 ## [Unreleased]
 ### Added
 - Allow to disable OSM conditional access and speed encoders via parameter in config file
-<<<<<<< HEAD
+- Turkish language support (thanks to [kucar17](https://github.com/kucar17) for the translation)
 ### Changed
 - app.config.sample HGV profile has now same settings regarding speed calculation as public API ([#806](https://github.com/GIScience/openrouteservice/issues/806))
-=======
-- Turkish language support (thanks to [kucar17](https://github.com/kucar17) for the translation)
->>>>>>> 12ae4037
 ### Fixed
 - Fixed isochrones algorithm selection for location_type parameter ([#676](https://github.com/GIScience/openrouteservice/issues/676)
 - Updated link to client translations in readme
