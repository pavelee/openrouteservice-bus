# Changelog
All notable changes to this project will be documented in this file.

The format is based on [Keep a Changelog](http://keepachangelog.com/en/1.0.0/)

<!--
This is how a Changelog entry should look like:

## [version] - YYYY-MM-DD

### Added
- for new features.
### Changed
- existing functionality.
### Deprecated
- soon-to-be removed features.
### Removed
- now removed features.
### Fixed
- any bug.
### Security
- in case of vulnerabilities. (Use for vulnerability fixes)

RELEASING:
1. Change Unreleased to new release number
2. Add today's Date
3. Change unreleased link to compare new release:
[unreleased]: https://github.com/GIScience/openrouteservice/compare/vnew...HEAD
4. Add new compare link below
[new]: https://github.com/GIScience/openrouteservice/compare/vlast...vnew
5. Git tag release commit with vX.X.X to enable links
6. Double check issue links are valid
7. Bump version in pom.xml
 -->

## [Unreleased]
<<<<<<< HEAD
### Removed
- old v1 API code and related classes

=======

## [6.5.0] - 2021-05-17
>>>>>>> 49fd6b66
### Added
- Time-dependent core-based routing algorithms
- Option to disable edge-based routing in core for a single weighting ([#928](https://github.com/GIScience/openrouteservice/issues/928))
### Changed
- Speed values falling below encoder's resolution are consequently stored as lowest possible non-zero value rather than being rounded to zero together with setting access to the corresponding edges to false ([#944](https://github.com/GIScience/openrouteservice/issues/944))
### Fixed
- Do not consider ill-defined "maxspeed = 0" OSM tags ([#940](https://github.com/GIScience/openrouteservice/issues/940))
- Use JSON definitions of country-specific speed limits ([#939](https://github.com/GIScience/openrouteservice/issues/939))
- Config file parameter to set the number of active landmarks for core routing ([#930](https://github.com/GIScience/openrouteservice/issues/930))
- Make sure A* with beeline approximation is used as default fallback algorithm ([#926](https://github.com/GIScience/openrouteservice/issues/926))
- Prioritize graph build date over data date in routing request ([#925](https://github.com/GIScience/openrouteservice/issues/925))
- Correct package declaration of BoundingBoxFactoryTest ([#933](https://github.com/GIScience/openrouteservice/issues/933))
- Some corrections to Hungarian language support (thanks to [debyos](https://github.com/debyos))

## [6.4.3] - 2021-04-28
### Changed
- Reduced unnecessary warning messages caused by spring output stream handling ([#899](https://github.com/GIScience/openrouteservice/issues/899)
### Fixed
- Changed fast isochrone calculation behavior for multiple ranges

## [6.4.2] - 2021-04-21
### Added
- Allow to disable OSM conditional access and speed encoders via parameter in config file
- Turkish language support (thanks to [kucar17](https://github.com/kucar17) for the translation)
### Changed
- app.config.sample HGV profile has now same settings regarding speed calculation as public API ([#806](https://github.com/GIScience/openrouteservice/issues/806))
### Fixed
- Concurrency bug in core edge filters which caused crashes during CALT graph preparation ([#905](https://github.com/GIScience/openrouteservice/issues/905))
- Fixed isochrones range documentation ([#882](https://github.com/GIScience/openrouteservice/issues/676))
- Updated installation instructions and usage to reflect v2 api ([#744](https://github.com/GIScience/openrouteservice/issues/744))
- Fixed isochrones algorithm selection for location_type parameter ([#676](https://github.com/GIScience/openrouteservice/issues/676))
- Updated link to client translations in readme

## [6.4.1] - 2021-03-31
### Fixed
- Fixed incorrect matrix response documentation ([#873](https://github.com/GIScience/openrouteservice/issues/873))
- Fixed incorrect indexing of waypoints for consecutive identical coordinates ([#762](https://github.com/GIScience/openrouteservice/issues/762))
- Changed isochrone polygon calculation to use more buffering

## [6.4.0] - 2021-03-26
### Added
- API endpoint "centrality" to calculate [betweenness centrality](https://en.wikipedia.org/wiki/Betweenness_centrality) values for nodes inside a given bounding box. Centrality is calculated using Brandes' algorithm. 
- Support for turn restrictions with core-based routing algorithms
### Changed
- Use Querygraph and virtual nodes for isochrone calculation in the same manner as in routing
- Remove Isochrones v1 api tests
### Fixed
- Fixed calculation of route distance limits with skipped segments ([#814](https://github.com/GIScience/openrouteservice/issues/814))
- Fixed missing segment distance and duration ([#695](https://github.com/GIScience/openrouteservice/issues/695))
- Fixed no response when asking for isochrone intersections ([#675](https://github.com/GIScience/openrouteservice/issues/675))
- Fixed continue_straight option with no bearing on CH-enabled profiles

## [6.3.6] - 2021-02-02
### Fixed
- Expand coordinates of all previous limit polygons before adding to new builder to prevent break-in on long polygon edges

## [6.3.5] - 2021-01-28
### Added
- Output run file to signal completion of graph building/loading at init time
### Fixed
- Define behavior for first container start with existing app.config

## [6.3.4] - 2021-01-19
### Changed
- Overhaul of Contour creation for fast isochrones. Fixing unexpected behaviour for border edges.

## [6.3.3] - 2021-01-15
### Fixed
- Updated CGIAR URL in GH (see GH fork [#35](https://github.com/GIScience/graphhopper/pull/35))

## [6.3.2] - 2020-12-14
### Added
- Prototype of time-dependent routing with A*, which takes into account OSM conditional access restrictions and speed limits
- Japanese language support ([#811](https://github.com/GIScience/openrouteservice/pull/811), thanks to [higa4](https://github.com/higa4) for the translation)
### Changed
- Added performance improvement for fast isochrones in active cell calculation
### Fixed
- Stabilize geometry for small isochrones with small intervals
- Updated dependencies

## [6.3.1] - 2020-10-20
### Fixed
- Updated documentation for running in Docker ([#798](https://github.com/GIScience/openrouteservice/issues/798))
- Handle invalid combination of HillIndexStorage without elevation ([#683](https://github.com/GIScience/openrouteservice/issues/683))
- Enabled turning off elevation data handling for profiles
- Fixed a bug in fast isochrones preprocessing

## [6.3.0] - 2020-09-14
### Added
- New fast isochrone algorithm based on preprocessed data
### Fixed
- Fixed handling of invalid extra info requests ([#795](https://github.com/GIScience/openrouteservice/issues/795))

## [6.2.1] - 2020-08-13
### Added
- Check whether routing points are within different countries before routing and break if they are and all borders should be avoided
### Fixed
- Updated Docker process to use Java 11 ([#777](https://github.com/GIScience/openrouteservice/issues/777))
- Correctly resolve routing profile categories when initializing core edge filters in preprocessing ([#785](https://github.com/GIScience/openrouteservice/issues/785))

## [6.2.0] - 2020-07-15
### Added
- New `maximum_speed` parameter to the driving profiles of the directions API, for specifying a speed limit, above a certain threshold set in the config file.
- Polish translation ([#690](https://github.com/GIScience/openrouteservice/issues/690))
- Configuration parameter to enable elevation smoothing ([#725](https://github.com/GIScience/openrouteservice/issues/725))
### Fixed
- Fixed fallback to dynamic routing methods if bearings parameter set ([#702](https://github.com/GIScience/openrouteservice/issues/702))
- Enable elevation interpolation for bridges and tunnels ([#685](https://github.com/GIScience/openrouteservice/issues/685))
- Fixed erroneous duration computation of soft weightings such as green and quiet weightings
- Enable recommended weighting for hgv profile and robustify the matching of routing algorithm to the request ([#755](https://github.com/GIScience/openrouteservice/issues/755))
### Changed
- Improve recommended weighting for cycling and walking profiles ([#665](https://github.com/GIScience/openrouteservice/issues/665))
- Restructure AdditionWeighting
- Upgrade to Java 11
### Deprecated
- Use recommended weighting instead of fastest ([#763](https://github.com/GIScience/openrouteservice/issues/763))

## [6.1.1] - 2020-06-02
### Added
- Configuration option to read elevation tags from pbf data
- Configuration parameters to set location index resolution and the maximum number of iterations in coordinates lookup ([#712](https://github.com/GIScience/openrouteservice/issues/712))
### Fixed
- Removing maintenance burden of two `app.config` files for native and docker setup ([#742](https://github.com/GIScience/openrouteservice/issues/742))
- Allowed the usage of green and noise in extra info parameter ([#688](https://github.com/GIScience/openrouteservice/issues/688))
- Fixed extra info grouping with alternative routes ([#681](https://github.com/GIScience/openrouteservice/issues/681))
- Fixed way surface/type encoding issue ([#677](https://github.com/GIScience/openrouteservice/issues/677))
- Querying shortest weighting can now use CH shortest preparation if available
- Roads tagged with destination access are penalized the same way for hgv as for car ([#525](https://github.com/GIScience/openrouteservice/issues/525))
- JAVA_OPTS and CATALINA_OPTS were not correctly set in Docker setup ([#696](https://github.com/GIScience/openrouteservice/issues/696))
- Suitability values in extra info are not underestimated ([#722](https://github.com/GIScience/openrouteservice/issues/722))
- Fixed problem with incorrect way point values being referenced for round trip ([#724](https://github.com/GIScience/openrouteservice/issues/724))
- Fixed oneway handling for bike routing ([#389](https://github.com/GIScience/openrouteservice/issues/389)) [by integrating GH PR [#1769](https://github.com/graphhopper/graphhopper/pull/1769/files/ad4fe02d3d9b5deb66dc0b88d02b61b28b52871c) of BikeCommonFlagEncoder]
### Changed
- Refactor the algorithm selection process
- Use ALT/A* Beeline for roundtrips. Enable Core-ALT-only for pedestrian profile.
- Enable CH and Core-ALT preprocessing with recommended weighting for all profiles.
- Refactor wheelchair builder
- Running a Docker container will now create a `app.config` on the host machine, so it's now usable from Dockerhub

## [6.1.0] - 2020-03-06
### Added
- Hebrew language support (thanks to [citizen-dror](https://github.com/GIScience/openrouteservice/commits?author=citizen-dror) for the translation)
- Configuration options to limit avoid_polygon routing option by area and/or extent ([#629](https://github.com/GIScience/openrouteservice/issues/629))
- Configuration options to limit count parameter and distance when using alternative routes algorithm ([#651](https://github.com/GIScience/openrouteservice/issues/651))
- Configuration options to limit distance when using round trip routing algorithm ([#658](https://github.com/GIScience/openrouteservice/issues/658))
- Enable CALT routing algorithm for cycling profiles ([#662](https://github.com/GIScience/openrouteservice/issues/662))
- Configuration options to send conditional system messages with API responses ([#664](https://github.com/GIScience/openrouteservice/issues/664))
### Fixed
- more consistent language API parameters (ISO 639-1 codes & IETF tags)
- Nepali language support can be selected through API
- Fixed invalid JSON and GeoJSON when including elevation ([#640](https://github.com/GIScience/openrouteservice/issues/640))
- Added graph date for isochrones and matrix service and fixed the 0 output ([#648](https://github.com/GIScience/openrouteservice/issues/648))
- Fixed memory issue at graph building ([#659](https://github.com/GIScience/openrouteservice/issues/659))
- Improve way category assignment for ferry connections ([#678](https://github.com/GIScience/openrouteservice/issues/678))
### Changed
- improve french translation (directions)
- Make Docker setup more flexible wrt customizations ([#627](https://github.com/GIScience/openrouteservice/issues/627))
- Updated GraphHopper to newer version (0.13)
- Give more details to green and quiet routing API descriptions ([#632](https://github.com/GIScience/openrouteservice/issues/632))

## [6.0.0] - 2019-12-03
### Added
- Indonesian Translation Language
- Allow specifying a config file with -Dors_app_config=<file> anywhere on the filesystem
- Enabled round trip routing ([#391](https://github.com/GIScience/openrouteservice/issues/391))
- Enabled aternative routes in API ([#377](https://github.com/GIScience/openrouteservice/issues/377))
- Added information to the response about when graphs were last built for the profile ([#542](https://github.com/GIScience/openrouteservice/issues/542))
- Added default value for maximum snapping radius
### Fixed
- Pass JAVA_OPTS and CATALINA_OPTS as Docker build arguments ([#587](https://github.com/GIScience/openrouteservice/issues/587))
- Encoding of waytype ferry ([#573](https://github.com/GIScience/openrouteservice/issues/573))
- Refactored Core-ALT algorithm so that it can be used globally
### Changed
- Updated GraphHopper to newer version (0.12)
- Reworked flag encoders to use the methods provided by GraphHopper 0.12
- Renamed packages to follow naming conventions
- Cleanup of a number of code files
### Deprecated
- Removed geocoding endpoint and code
- Removed accessibilty endpoint and code
- Removed Brotil encoder from servlet filter

## [5.0.2] - 2019-07-29
### Added
- Added a gpx schema validator into the api-tests, testing all gpx outputs while fixing the bug from ([#496](https://github.com/GIScience/openrouteservice/issues/496))
- Added information for countries a route traverses ([#349](https://github.com/GIScience/openrouteservice/issues/349))
- Added scanning of master with sonarcloud (2019-11-29)
### Fixed
- isochrone reachfactor gives now more realistic results ([#325](https://github.com/GIScience/openrouteservice/issues/325))
- Fixed the wrong gpx header for api v2 ([#496](https://github.com/GIScience/openrouteservice/issues/496))
- Make sure external storages contain entries for all edge IDs ([#535](https://github.com/GIScience/openrouteservice/issues/535))
- Check if BordersStorage exists before calling it in AvoidBordersCoreEdgeFilter
- Take into account shortcut direction in LM selection weighting ([#550](https://github.com/GIScience/openrouteservice/issues/550))
- Updated Matrix api v2 response to correctly display sources ([#560](https://github.com/GIScience/openrouteservice/issues/560))
- Check for null pointer in LM selection weighting ([#550](https://github.com/GIScience/openrouteservice/issues/550))
- Use commas rather than pipes for weighting options in app.config.sample ([#564](https://github.com/GIScience/openrouteservice/issues/564))
- Update point references when point is not found for routing ([#567](https://github.com/GIScience/openrouteservice/issues/567))
- Fix concurrency issues when requesting extra info in routing ([#571](https://github.com/GIScience/openrouteservice/issues/571))
### Changed
- Moved walking and hiking flag encoders to the ORS core system ([#440](https://github.com/GIScience/openrouteservice/issues/440))
- Remove route optimization code ([#499](https://github.com/GIScience/openrouteservice/issues/499))
- Reduced distance for neighbourhood point search in isochrones when small isochrones are generated ([#494](https://github.com/GIScience/openrouteservice/issues/494))
- Removed obsolete storages ([#536](https://github.com/GIScience/openrouteservice/issues/536))
- Refactor fallback to preprocessing-independent algorithm for certain routing request params
- Removed some landmark sets as default from app.config.sample

## [5.0.1] - 2019-04-08
### Added
- CALT routing algorithm - Not for production ([Issue #433](https://github.com/GIScience/openrouteservice/issues/433))
- Makes docker and docker-compose deployment of openrouteservice more customizable ([Issue #434](https://github.com/GIScience/openrouteservice/issues/434))
- Add the possibility to predefine standard maximum search radii in general and for each used profile in the config file ([Issue #418](https://github.com/GIScience/openrouteservice/issues/418))
### Fixed
- fix the GPX output of the APIv2. It was broken since release of api v2. ([Issue #533](https://github.com/GIScience/openrouteservice/issues/533))
- fix SRTM URL in GH fork ([#394](https://github.com/GIScience/openrouteservice/issues/394))
- fix classpath issues for resources, Windows builds now ([#489](https://github.com/GIScience/openrouteservice/issues/489))
- isochrone geojson bbox now format compliant ([#493](https://github.com/GIScience/openrouteservice/issues/493))
- v2 isochrones now respects max_locations in app.config ([#482](https://github.com/GIScience/openrouteservice/issues/482))
- Updated documentation to reflect correct isochrone smoothing algorithm ([Issue #471](https://github.com/GIScience/openrouteservice/issues/471))
- Enable > 2 waypoints when geometry_simplify=true ([#457](https://github.com/GIScience/openrouteservice/issues/457))
- Made it so that the wheelchair profile only goes over bridleways if they are set to be foot or wheelchair accessible ([#415](https://github.com/GIScience/openrouteservice/issues/415))
- Fixed the build fail bug when `routing_name` was set in the config file ([#424](https://github.com/GIScience/openrouteservice/issues/424))
- Fixed problem with border crossings where the way crosses three polygons ([#491](https://github.com/GIScience/openrouteservice/issues/491))
### Changed
- Updated pom to always build ors.war ([Issue #432](https://github.com/GIScience/openrouteservice/issues/432))
- Replace usage of packages incompatible with Java >8 ([#474](https://github.com/GIScience/openrouteservice/issues/474))
- Updated Matrix to have a maximum number of routes to calculate rather than locations ([#518](https://github.com/GIScience/openrouteservice/issues/518))
### Deprecated
- Removed the code that was inserted for the prototype traffic weightings as it was not used and made GH updates more complicated.


## [5.0.0] - 2019-02-25
### Added
- Updated api code to use the Spring framework, with the v2 api being added ([Issue #233](https://github.com/GIScience/openrouteservice/issues/233))
- Added support for ISO 3166-1 Alpha-2 / Alpha-3 codes for routing directions option avoid_countries ([Issue #195](https://github.com/GIScience/openrouteservice/issues/195))
- Added support for free hand route option/ skip segments ([Issue #167](https://github.com/GIScience/openrouteservice/issues/167))
- Added check on matrix service to make sure that the requested locations are within the bounding area of the graph ([Issue #408](https://github.com/GIScience/openrouteservice/issues/408))
- Makes docker and docker-compose deployment of openrouteservice more customizable ([Issue #434](https://github.com/GIScience/openrouteservice/issues/434))
- Added support for GH alternative_route algorithm (Issue #377)
### Fixed
- Fixed `geometry_simplify` parameter, which had no effect before. `geometry_simplify` is incompatible with `extra_info` ([#381](https://github.com/GIScience/openrouteservice/issues/381))
### Changed
- Updated rural speed limit in France to be 80km/h ([Issue #355](https://github.com/GIScience/openrouteservice/issues/355))
- Modified smoothing and buffer distances for small isochrones, aswell as other fixes for smaller isochrones ([Issue #382](https://github.com/GIScience/openrouteservice/issues/382))
- Updated pom to use correct opengeo repo and reordered so this is the last in the list, and use latest ORS-Graphhopper library ([Issue #398](https://github.com/GIScience/openrouteservice/issues/398))
- Added /directions as an endpoint for routing ([Issue #384](https://github.com/GIScience/openrouteservice/issues/384))
- Removed the following avoid features: pavedroads, unpavedroads, tunnels, tracks and hills, as well as the option to set maximum speed; for cycling and walking profiles the option to specify difficulty settings such as fitness level and maximum steepness ([issue #396](https://github.com/GIScience/openrouteservice/issues/396))
- Updated pom to always build ors.war ([Issue #432](https://github.com/GIScience/openrouteservice/issues/432))

## [4.7.2] - 2018-12-10
### Added
- Added Unit Tests for RouteSearchParameters.class() ([while fixing Issue #291](https://github.com/GIScience/openrouteservice/issues/291))
- Added ability to return warning messages in the route response which can be used for showing info to a user when warning criteria have been met based on extended storages.
- Added a RoadAccessRestrictions extended storage as a warning extended storage for when a route goes of ways with access restrictions ([Issue #342](https://github.com/GIScience/openrouteservice/issues/342))
### Fixed
- If residential penalty reduces speed to <5, set it to 5
- Added a new ParameterValueException in RouteSearchParameters if the profile is driving-car and profile_params are set in the options ([Issue #291](https://github.com/GIScience/openrouteservice/issues/291))
- Fixed API Test to consider the new ParameterValueException ([while fixing Issue #291](https://github.com/GIScience/openrouteservice/issues/291))
- Improved range and resolution of values encoding dimension/weight road restrictions in order to properly resolve them when corresponding hgv parameters are set ([fixes issue #263](https://github.com/GIScience/openrouteservice/issues/263))
- Fixed empty BBox error if the route is located in the southern hemisphere ([Issue #348](https://github.com/GIScience/openrouteservice/issues/348))
- Take into account access restrictions specific to hgv subprofiles ([fixes issue #235](https://github.com/GIScience/openrouteservice/issues/235))
- Properly resolve all tolls, especially hgv-specific ones ([fixes issue #358](https://github.com/GIScience/openrouteservice/issues/358))
- Updated checks on pedestrian way filter for access restrictions
### Changed
- Allowed access for cars and hgvs on access=destination roads ([Issue #342](https://github.com/GIScience/openrouteservice/issues/342))

## [4.7.1] - 2018-10-24
### Added
Added instructions to readme for installing without Docker ([Issue #272](https://github.com/GIScience/openrouteservice/issues/272))
Added area_units for isochrones API as units being misleading ([Issue #272](https://github.com/GIScience/openrouteservice/issues/272))
### Fixed
- Area calculation for isochrones using metric crs ([Issue #130](https://github.com/GIScience/openrouteservice/issues/130))
- Decreases maximum peed for bike-regular for more realistic reachability scores ([Issue #325](https://github.com/GIScience/openrouteservice/issues/325))
- Fixes self intersecting polygons when requesting population for isochrones ([Issue #297](https://github.com/GIScience/openrouteservice/issues/297))
- Changes center in isochrones response to snapped edge coordinate on graph ([Issue #336](https://github.com/GIScience/openrouteservice/issues/336))
- Enable HGV axleload restriction ([Issue #262](https://github.com/GIScience/openrouteservice/issues/262))
### Changed
- Changed app.config.sample for docker to consider split profiles ([Issue #320](https://github.com/GIScience/openrouteservice/issues/320))
- Changed minor information in pom.xml
- Updated API test starting coordinates to be on a road ([Issue #328](https://github.com/GIScience/openrouteservice/issues/328))

## [4.7.0] - 2018-10-10
### Added
- Removed locations code as this will be handled by openpoiservice in the future ([Issue #120](https://github.com/GIScience/openrouteservice/issues/120))
- Removed Geocoding code as this will be handled by the geocoder service rather than within ORS
- Added smoothing option for isochrones ([Issue #137](https://github.com/GIScience/openrouteservice/issues/137))
- Added ExtraInfo storage for osm way id so that this information can be stored (and accessed) agianst the edges ([Issue #217](https://github.com/GIScience/openrouteservice/issues/217))
- Added a new GeometryUtility function and its unit test to calculate the bbox for a set of coordinates ([Issue #241](https://github.com/GIScience/openrouteservice/issues/241))
- Added support for elevation data above & and below the 60 deg N/S. When you run your own instance make sure that you specify the `elevation_provider: multi` (instead of just 'cgiar') ([Issue #220](https://github.com/GIScience/openrouteservice/issues/220))
- Added support to keep elevation source data over various path generation processes - add to your app.config: `elevation_cache_clear: false`
- Added support for new keep left/right turn instructions

### Fixed
- Correct logic of determining vehicle type flags in heavy vehicle storage ([Issue #211](https://github.com/GIScience/openrouteservice/issues/211))
- Enable OSM "key:access" tag values to take effect for heavy vehicle profile ([Issue #209](https://github.com/GIScience/openrouteservice/issues/209))
- Fixed problem with avoid polygons excluding ways that should have been accepted ([Issue #95](https://github.com/GIScience/openrouteservice/issues/95))
- Updated code to remove merging of instructions as this resulted in missing important turn instructions ([Issue #177](https://github.com/GIScience/openrouteservice/issues/177))
- Added missing translations for arrival instructions ([Issue #171](https://github.com/GIScience/openrouteservice/issues/171))
- Updated code so that acceleration is taken into account when speeds are calculated for edges ([Issue #178](https://github.com/GIScience/openrouteservice/issues/178))
- Fixed the mising rte tag in gpx issue ([Issue #196](https://github.com/GIScience/openrouteservice/issues/196))
- Fixed the gpx validation errror ([Issue #168](https://github.com/GIScience/openrouteservice/issues/168))
- Added unit conversion so that isochrone response is in user specified unit ([issue #91](https://github.com/GIScience/openrouteservice/issues/91))
- Enabled the reporting of multiple missing points in error response ([issue #246](https://github.com/GIScience/openrouteservice/issues/246))
- Fixed wrong bounding box error ([Issue #241](https://github.com/GIScience/openrouteservice/issues/241))
- Fixed problem with mountain bike profile never using contraction hierarchies.

### Changed
- Updated the internal graphhopper libraries from 0.9.x to 0.10.1 and reduced the number of custom implementations and features.
This implies that some of the previous features is no longer available in this release of openrouteservice. Most of these
adjustments are under the hood and will not be noticeable for anyone. Have said that there is of course **one exception**:
You need to create a separate profile per vehicle. In previous versions it was possible to combine multiple vehicles (like
bike, road bike, e-bike and mtb) into a single ors-profile - this is no longer possible. Instead you need to create one
profile for bike, one for mtb one for road bike and so on.  
- Updated/refactored road bike flagencoder to make it more suitable for road cycling enthusiasts. Please note, that the
generated routs might not be compliant to the local regulations - specially when 'Biking trails are obligated to be use'
- Refactored some of the edge filters and cleaned up the code initializing them
- Updated the wheelchair profile to better handle restrictions such as width, kerb heights and instances where sidewalks
are attached to roads. ([Issue #162](https://github.com/GIScience/openrouteservice/issues/162))
- Replaced "Sand" surface encoding with "Paving stone"
- Changed the bbox api test ([Issue #241](https://github.com/GIScience/openrouteservice/issues/241))
- Changed the way the bbox is calculated internally ([Issue #241](https://github.com/GIScience/openrouteservice/issues/241))
- Change the license from apache 2.0 to LGPL3 ([PR #296](https://github.com/GIScience/openrouteservice/issues/296))

### Deprecated
- Removed references to locations and accessibilty services from web.xml ([Issue #186](https://github.com/GIScience/openrouteservice/issues/186))

## [4.5.1] - 2018-03-20
### Fixed
- Fixed the parameters being the wrong way around in isochrones request when maximum range has been exceeded ([Issue #126](https://github.com/GIScience/openrouteservice/issues/126))
- Fixed the coordinate precision in the geojson export from 4 to 6 decimals ([Issue #136](https://github.com/GIScience/openrouteservice/issues/136))
- Fixed the instructions='false' error when exporting as geojson ([Issue #138](https://github.com/GIScience/openrouteservice/issues/138))
- Fixed missing summary in the geojson output ([Issue #139](https://github.com/GIScience/openrouteservice/issues/139))
- Fixed error when a high exit number for a roundabout is used in instructions ([Issue #145](https://github.com/GIScience/openrouteservice/issues/145))

### Changed
- Updated error response code for routing when no route can be found between locations ([Issue #144](https://github.com/GIScience/openrouteservice/issues/144))
- Updated logging so that stack traces are only output when debug logging is enabled ([Issue #148](https://github.com/GIScience/openrouteservice/issues/148))
- Updated the error response for geocding when no address found ([Issue #134](https://github.com/GIScience/openrouteservice/issues/134))


## [4.5.0] - 2018-02-27
### Added
- Functionality has been added to restrict routes so that they do not cross all borders, controlled borders, or the borders of specific countries ([Issue #41](https://github.com/GIScience/openrouteservice/issues/41))
- Added GeoJson export for routing exports ([Issue #54](https://github.com/GIScience/openrouteservice/issues/54))
- Added global export class to combine all exports there ([Issue #123](https://github.com/GIScience/openrouteservice/issues/123))
- Option to specify maximum locations for matrix request when using non-standard weightings ([Issue #94](https://github.com/GIScience/openrouteservice/issues/94))

### Fixed
- Fix exception when roundabout exit is not correctly found ([Issue #89](https://github.com/GIScience/openrouteservice/issues/89))
- Option to specify maximum locations for matrix request when using non-standard weightings ([Issue #94](https://github.com/GIScience/openrouteservice/issues/94))
- Geocoder now returns a 404 response if no address is found for reverse geocoding ([Issue #113](https://github.com/GIScience/openrouteservice/issues/113))
- Fixed error codes ([Issue #109](https://github.com/GIScience/openrouteservice/issues/109))
- Correct querying of population statistics data for isochrones ([Issue #106](https://github.com/GIScience/openrouteservice/issues/106))

### Changed
- RoutingProfile was changed to make sure whenever pop_total or pop_area is queried, both are present in the attributes ([Issue #106](https://github.com/GIScience/openrouteservice/issues/106))
- Response with a detour factor now uses "detourfactor" rather than "detour_factor" ([Issue #61](https://github.com/GIScience/openrouteservice/issues/61))
- Changed the gpx export to the new global export processor ([Issue #123](https://github.com/GIScience/openrouteservice/issues/123))

### Deprecated
- getStatisticsOld | Connected to the old statistics library ([Issue #106](https://github.com/GIScience/openrouteservice/issues/106))
- geometryToWKB | Connected to the old statistics library ([Issue #106](https://github.com/GIScience/openrouteservice/issues/106))

## [4.4.2] - 2018-01-31
### Added
- Ability to get routes in GPX format ([Issue #8](https://github.com/GIScience/openrouteservice/issues/8))
- Ability to read HGV tags from OSM Nodes ([Issue #49](https://github.com/GIScience/openrouteservice/issues/49))
- No need to add optimisation parameter in request ([PR #87](https://github.com/GIScience/openrouteservice/issues/87))
- Option to respond md5 of osm file used for graph generation ([Issue #48](https://github.com/GIScience/openrouteservice/issues/48))

### Fixed
- Updated code to not use empty bearings when continue_straight=true is set ([Issue #51](https://github.com/GIScience/openrouteservice/issues/51))
- Fixed problem with HGV restrictions only being taken into account if less than three provided ([Issue #75](https://github.com/GIScience/openrouteservice/issues/75))
- RPHAST performance optimisations ([Issue #64](https://github.com/GIScience/openrouteservice/issues/64))
- Updated duration calculations for urban areas ([Issue #44](https://github.com/GIScience/openrouteservice/issues/44))
- Increase hikari pool size for db connections ([PR #52](https://github.com/GIScience/openrouteservice/issues/52))

## [4.4.1] - 2017-10-12

### Added
- Ability to compute and flush graphs without holding them in memory.

### Fixed
- Optionally define bearings for specific waypoints.

## [4.4.0] - 2017-10-09
### Added
- Updated functional tests.
- Bearings parameter may be passed for cycling profiles.
- Radiuses parameter may be passed for cycling profiles.
- Continue forward parameter may be passed for cycling profiles.
- Considering OSM tag smoothness=impassable in routing.
- First prototype of statistics provider in isochrones added.

### Fixed
- Remove tracking of the highest node in DownwardSearchEdgeFilter.
- Unable to find appropriate routing profile for optimized=true if not available.
- Possible Hash function in MultiTreeMetricsExtractor collision now removed.
- Minor speed up fix in ConcaveBallsIsochroneMapBuilder.
- Fix bug in RPHAST when location lies on a oneway road.
- Consider turn restrictions if optimized=false is passed.

[unreleased]: https://github.com/GIScience/openrouteservice/compare/v6.5.0...HEAD
[6.5.0]: https://github.com/GIScience/openrouteservice/compare/v6.4.3...v6.5.0
[6.4.3]: https://github.com/GIScience/openrouteservice/compare/v6.4.2...v6.4.3
[6.4.2]: https://github.com/GIScience/openrouteservice/compare/v6.4.1...v6.4.2
[6.4.1]: https://github.com/GIScience/openrouteservice/compare/v6.4.0...v6.4.1
[6.4.0]: https://github.com/GIScience/openrouteservice/compare/v6.3.6...v6.4.0
[6.3.6]: https://github.com/GIScience/openrouteservice/compare/v6.3.5...v6.3.6
[6.3.5]: https://github.com/GIScience/openrouteservice/compare/v6.3.4...v6.3.5
[6.3.4]: https://github.com/GIScience/openrouteservice/compare/v6.3.3...v6.3.4
[6.3.3]: https://github.com/GIScience/openrouteservice/compare/v6.3.2...v6.3.3
[6.3.2]: https://github.com/GIScience/openrouteservice/compare/v6.3.1...v6.3.2
[6.3.1]: https://github.com/GIScience/openrouteservice/compare/v6.3.0...v6.3.1
[6.3.0]: https://github.com/GIScience/openrouteservice/compare/v6.2.1...v6.3.0
[6.2.1]: https://github.com/GIScience/openrouteservice/compare/v6.2.0...v6.2.1
[6.2.0]: https://github.com/GIScience/openrouteservice/compare/v6.1.1...v6.2.0
[6.1.1]: https://github.com/GIScience/openrouteservice/compare/v6.1.0...v6.1.1
[6.1.0]: https://github.com/GIScience/openrouteservice/compare/v6.0.0...v6.1.0
[6.0.0]: https://github.com/GIScience/openrouteservice/compare/v5.0.2...v6.0.0
[5.0.2]: https://github.com/GIScience/openrouteservice/compare/v5.0.1...v5.0.2
[5.0.1]: https://github.com/GIScience/openrouteservice/compare/5.0.0...v5.0.1
[5.0.0]: https://github.com/GIScience/openrouteservice/compare/v4.7.2...5.0.0
[4.7.2]: https://github.com/GIScience/openrouteservice/compare/4.7.1...v4.7.2
[4.7.1]: https://github.com/GIScience/openrouteservice/compare/4.7.0...4.7.1
[4.7.0]: https://github.com/GIScience/openrouteservice/compare/4.5.1...4.7.0
[4.5.1]: https://github.com/GIScience/openrouteservice/compare/4.5.0...4.5.1
[4.5.0]: https://github.com/GIScience/openrouteservice/compare/4.4.2...4.5.0
[4.4.2]: https://github.com/GIScience/openrouteservice/compare/4.4.1...4.4.2
[4.4.1]: https://github.com/GIScience/openrouteservice/compare/4.4.0...4.4.1
[4.4.0]: https://github.com/GIScience/openrouteservice/compare/4.3.0...4.4.0<|MERGE_RESOLUTION|>--- conflicted
+++ resolved
@@ -34,14 +34,10 @@
  -->
 
 ## [Unreleased]
-<<<<<<< HEAD
 ### Removed
 - old v1 API code and related classes
 
-=======
-
 ## [6.5.0] - 2021-05-17
->>>>>>> 49fd6b66
 ### Added
 - Time-dependent core-based routing algorithms
 - Option to disable edge-based routing in core for a single weighting ([#928](https://github.com/GIScience/openrouteservice/issues/928))
