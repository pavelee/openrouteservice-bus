--- conflicted
+++ resolved
@@ -35,28 +35,20 @@
 
 ## [Unreleased]
 ### Added
-<<<<<<< HEAD
-- Docs folder aggregating documentation from openrouteservice-docs, wiki, README.md and docker-subfolder
-### Removed
-- old v1 API code and related classes
-### Fixed 
-- References to old documentation now point to rendered version of new docs
-=======
 - optional `encoder_options` for wheelchair routing: speed factors for ways classified as problematic/preferred ([#980](https://github.com/GIScience/openrouteservice/pull/980))
 - optional routing API parameters `allow_unsuitable` / `surface_quality_known` for wheelchair profile ([#980](https://github.com/GIScience/openrouteservice/pull/980))
 - Docs folder aggregating documentation from openrouteservice-docs, wiki, README.md and docker-subfolder
 ### Changed
 - Improved wheelchair routing ([#980](https://github.com/GIScience/openrouteservice/pull/980))
->>>>>>> 38020690
+### Removed
+- old v1 API code and related classes
+### Fixed
+- References to old documentation now point to rendered version of new docs
 
 ## [6.6.1] - 2021-07-05
 ### Fixed
 - made ORSKafkaConsumerInitContextListener non-blocking
 - Initialize edge centrality scores only for edges fully within bbox
-<<<<<<< HEAD
-=======
-- References to old documentation now point to rendered version of new docs
->>>>>>> 38020690
 
 ## [6.6.0] - 2021-06-08
 ### Added
