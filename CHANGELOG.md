# Changelog
All notable changes to this project will be documented in this file.

The format is based on [Keep a Changelog](http://keepachangelog.com/en/1.0.0/)
and this project adheres to [Semantic Versioning](http://semver.org/spec/v2.0.0.html).

## [Unreleased]
### Added
- 

### Fixed
- Fixed the parameters being the wrong way around in isochrones request when maximum range has been exceeded (Issue #126)
- Fixed the coordinate precision in the geojson export from 4 to 6 decimals (Issue #136)
- Fixed the instructions='false' error when exporting as geojson (Issue #138)
- Fixed missing summary in the geojson output (Issue #139)

### Changed
<<<<<<< HEAD
- Updated logging so that stack traces are only output when debug logging is enabled (Issue #148)
=======
- Updated the error response for geocding when no address found (Issue #134)
>>>>>>> bfaec415

### Depricated
- 

## [4.5] - 2018-02-27
### Added
- Functionality has been added to restrict routes so that they do not cross all borders, controlled borders, or the borders of specific countries (Issue #41)
- Added GeoJson export for routing exports (Issue #54)
- Added global export class to combine all exports there (Issue #123)
- Option to specify maximum locations for matrix request when using non-standard weightings (Issue #94)

### Fixed
- Fix exception when roundabout exit is not correctly found (Issue #89)
- Option to specify maximum locations for matrix request when using non-standard weightings (Issue #94)
- Geocoder now returns a 404 response if no address is found for reverse geocoding (Issue #113)
- Fixed error codes (Issue #109)
- Correct querying of population statistics data for isochrones (Issue #106)

### Changed
- RoutingProfile was changed to make sure whenever pop_total or pop_area is queried, both are present in the attributes (Issue #106)
- Response with a detour factor now uses "detourfactor" rather than "detour_factor" (Issue #61)
- Changed the gpx export to the new global export processor (Issue #123)

### Deprecated
- getStatisticsOld | Connected to the old statistics library (Issue #106)
- geometryToWKB | Connected to the old statistics library (Issue #106)

## [4.4.2] - 2018-01-31
### Added
- Ability to get routes in GPX format (Issue #8)
- Ability to read HGV tags from OSM Nodes (Issue #49)
- No need to add optimisation parameter in request (PR #87)
- Option to respond md5 of osm file used for graph generation (Issue #48)

### Fixed
- Updated code to not use empty bearings when continue_straight=true is set (Issue #51)
- Fixed problem with HGV restrictions only being taken into account if less than three provided (Issue #75)
- RPHAST performance optimisations (Issue #64)
- Updated duration calculations for urban areas (Issue #44)
- Increase hikari pool size for db connections (PR #52)

## [4.4.1] - 2017-10-12

### Added
- Ability to compute and flush graphs without holding them in memory.

### Fixed
- Optionally define bearings for specific waypoints.

## [4.4.0] - 2017-10-09
### Added
- Updated functional tests.
- Bearings parameter may be passed for cycling profiles.
- Radiuses parameter may be passed for cycling profiles.
- Continue forward parameter may be passed for cycling profiles.
- Considering OSM tag smoothness=impassable in routing.
- First prototype of statistics provider in isochrones added.

### Fixed
- Remove tracking of the highest node in DownwardSearchEdgeFilter.
- Unable to find appropriate routing profile for optimized=true if not available.
- Possible Hash function in MultiTreeMetricsExtractor collision now removed.
- Minor speed up fix in ConcaveBallsIsochroneMapBuilder.
- Fix bug in RPHAST when location lies on a oneway road.
- Consider turn restrictions if optimized=false is passed.

### Changed
- 

### Removed
- 

### Deprecated
- 
<|MERGE_RESOLUTION|>--- conflicted
+++ resolved
@@ -15,11 +15,8 @@
 - Fixed missing summary in the geojson output (Issue #139)
 
 ### Changed
-<<<<<<< HEAD
 - Updated logging so that stack traces are only output when debug logging is enabled (Issue #148)
-=======
 - Updated the error response for geocding when no address found (Issue #134)
->>>>>>> bfaec415
 
 ### Depricated
 - 
