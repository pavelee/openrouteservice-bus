# Changelog
All notable changes to this project will be documented in this file.

The format is based on [Keep a Changelog](http://keepachangelog.com/en/1.0.0/)

<!--
This is how a Changelog entry should look like:

## [version] - YYYY-MM-DD

### Added
- for new features.
### Changed
- existing functionality.
### Deprecated
- soon-to-be removed features.
### Removed
- now removed features.
### Fixed
- any bug.
### Security
- in case of vulnerabilities. (Use for vulnerability fixes)

RELEASING:
1. Change Unreleased to new release number
2. Add today's Date
3. Change unreleased link to compare new release:
[unreleased]: https://github.com/GIScience/openrouteservice/compare/vnew...HEAD
4. Add new compare link below
[new]: https://github.com/GIScience/openrouteservice/compare/vlast...vnew
5. Git tag release commit with vX.X.X to enable links
6. Double check issue links are valid
7. Bump version in pom.xml
 -->

## [Unreleased]
### Added
- API documentation on coordinate CRS
### Fixed
- Way access for walking profiles ([#1227](https://github.com/GIScience/openrouteservice/issues/1227))
<<<<<<< HEAD
- Fix security vulnerability and testing for the swagger docs api ([PR #1257](https://github.com/GIScience/openrouteservice/pull/1257))
=======
- update log4j to version 2.19.0 and slf4j to 2.0.6
>>>>>>> b553a11f

## [6.8.0] - 2022-10-10
### Added
- backend documentation about encoded polylines without elevation data ([#1094](https://github.com/GIScience/openrouteservice/issues/1094))
- python code on decoding polylines including elevation data
- Czech language support (thanks to [trendspotter](https://github.com/trendspotter) for the translation)
- Pedestrian and hiking support for time dependent routing
- Esperanto language support (thanks to [ecxod](https://github.com/ecxod) for the translation)
- Romanian language support (thanks to [ecxod](https://github.com/ecxod) for the translation)
- link to YouTube docker setup guide to docs (thanks to SyntaxByte)
- prototype of generic CSV-based routing to be used for heat stress
- Shadow Routing 
### Fixed
- allow bridleways with bicycle=yes for bike profiles ([#1167](https://github.com/GIScience/openrouteservice/issues/1167))
- improved log file settings error message ([#1110](https://github.com/GIScience/openrouteservice/issues/1110)) 
- Dockerfile now creates intermediate directories if they are not present ([#1109](https://github.com/GIScience/openrouteservice/issues/1109))
- internal properties of `IsochronesRequest` model not ignored for swagger file generation
- remove non-parameter `metricsStrings` from API documentation ([#756](https://github.com/GIScience/openrouteservice/issues/756))
- set default vehicle type for HGV profile ([#816](https://github.com/GIScience/openrouteservice/issues/816))
- added missing matchTraffic override ([#1133](https://github.com/GIScience/openrouteservice/issues/1133))
- typo in docker documentation
- foot routing via `waterway=lock_gate` ([#1177](https://github.com/GIScience/openrouteservice/issues/1177))
- graph builder for routing over open areas ([#1186](https://github.com/GIScience/openrouteservice/issues/1186))
- address data alignment issue in hgv extended storage which occasionally caused `ArrayIndexOutOfBoundsException` ([#1181](https://github.com/GIScience/openrouteservice/issues/1181))
- fix minor spelling errors in Places.md ([#1196](https://github.com/GIScience/openrouteservice/issues/1196))
- address matrix failures for HGV profile ([#1198](https://github.com/GIScience/openrouteservice/issues/1198))

## [6.7.1] - 2022-10-05
### Added
- optional routing profile parameter `force_turn_costs` ([#1220](https://github.com/GIScience/openrouteservice/pull/1220))

## [6.7.0] - 2022-01-04
### Added
- add core matrix algorithm
- add new workflow to build and publish the docker image ([#1035](https://github.com/GIScience/openrouteservice/pull/1035))
- optional `encoder_options` for wheelchair routing: speed factors for ways classified as problematic/preferred ([#980](https://github.com/GIScience/openrouteservice/pull/980))
- optional routing API parameters `allow_unsuitable` / `surface_quality_known` for wheelchair profile ([#980](https://github.com/GIScience/openrouteservice/pull/980))
- Docs folder aggregating documentation from openrouteservice-docs, wiki, README.md and docker-subfolder
- `ors-config.json` as default ors config option, which will replace `app.config` ([#1017](https://github.com/GIScience/openrouteservice/issues/1017))
- system property `ors_config` which will replace the `ors_app_config` property ([#1017](https://github.com/GIScience/openrouteservice/issues/1017))
- environment variable `ORS_CONFIG` which will replace the `ORS_APP_CONFIG` one ([#1017](https://github.com/GIScience/openrouteservice/issues/1017))
- ors config reading priority
    1. System property `ors_conf` > `ors_app_conf`
    2. Environment variable pointing to file in class path `ORS_CONF` > `ORS_APP_CONF`
    3. File in class path `ors-config.json` > `app.config`
    4. Error if none of the above is specified.
- links and info about docker setup to backend documentation
- `minimum_width` to wheelchair routing options documentation ([#1080](https://github.com/GIScience/openrouteservice/pull/1080))
### Changed
- Update tomcat version used by docker setup ([#1022](https://github.com/GIScience/openrouteservice/pull/1022))
- Refactored `smoothness-type`-parameter into Enum ([#1007](https://github.com/GIScience/openrouteservice/issues/1007))
- Improved wheelchair routing ([#980](https://github.com/GIScience/openrouteservice/pull/980))
- Error message when point is not found even though `radius:-1` is specified ([#979](https://github.com/GIScience/openrouteservice/issues/979))
- Formatting of tag filtering
- test config format and filetype to JSON
- docker `APP_CONFIG` argument to `ORS_CONFIG` ([#1017](https://github.com/GIScience/openrouteservice/issues/1017))
- default minimum `surface-type` for wheelchair to `sett` ([#1059](https://github.com/GIScience/openrouteservice/issues/1059))
- Default road surface value is now "paved" rather than "asphalt" ([#711](https://github.com/GIScience/openrouteservice/issues/711))
- `error_codes.md`-documentation now with rest of backend docs ([#1069](https://github.com/GIScience/openrouteservice/issues/1069))
- remove duplicated code in `*RequestHandlers` ([#1067](https://github.com/GIScience/openrouteservice/issues/1067))
- extended list of `places`-request and -response categories
### Deprecated
- `ors_app_config` system property ([#1017](https://github.com/GIScience/openrouteservice/issues/1017))
- `app.config` ors configuration file name ([#1017](https://github.com/GIScience/openrouteservice/issues/1017))
- `ORS_APP_CONF` environment variable ([#1017](https://github.com/GIScience/openrouteservice/issues/1017))
### Fixed
- Errors in travel speed explanation
- Failing assertion with CALT routing ([#1047](https://github.com/GIScience/openrouteservice/issues/1047))
- Improve travel time estimation for ferry routes ([#1037](https://github.com/GIScience/openrouteservice/issues/1037))
- Resolving of HGV vehicle type-specific access restrictions does not require vehicle parameters to be set ([#1006](https://github.com/GIScience/openrouteservice/issues/1006))

## [6.6.4] - 2022-01-03
### Fixed
- update log4j to version 2.17.1
- switch to GH fork version v0.13.15-4 

## [6.6.3] - 2021-12-15
### Fixed
- switch to GH fork version v0.13.15-3 to address updated log4j version

## [6.6.2] - 2021-12-15
### Fixed
- updated log4j version to 2.16.0 which addresses [CVE-2021-44228](https://nvd.nist.gov/vuln/detail/CVE-2021-44228)

## [6.6.1] - 2021-07-05
### Fixed
- made ORSKafkaConsumerInitContextListener non-blocking
- Initialize edge centrality scores only for edges fully within bbox
- References to old documentation now point to rendered version of new docs

## [6.6.0] - 2021-06-08
### Added
- Accept single value and array of length 1 as `radiuses`-parameter ([#923](https://github.com/GIScience/openrouteservice/issues/923))
- Useful error message for isochrone range/interval mismatches
### Changed
- Coordinate precision of locations in `maneuver`-object to 6 decimal places
### Fixed
- Correct travel time computation for routes involving time-dependent speeds regardless of the weighting used ([#956](https://github.com/GIScience/openrouteservice/issues/956))
- Compatibility of user provided maximum speed limit with HGV routing profile ([#955](https://github.com/GIScience/openrouteservice/issues/955))
- Clarified "Point not found"-Error message ([#922](https://github.com/GIScience/openrouteservice/issues/922))
- Correct isochrones response documentation ([#670](https://github.com/GIScience/openrouteservice/issues/670))
- Rare bug where virtual edges are used to construct geometry of isochrone. Check whether edge is virtual before using it.
- Duplicate parameter in centrality docs due to spring reading getters for docs
- Bug where supercell subcell ids were out of bounds in storage

## [6.5.0] - 2021-05-17
### Added
- Time-dependent core-based routing algorithms
- Option to disable edge-based routing in core for a single weighting ([#928](https://github.com/GIScience/openrouteservice/issues/928))
### Changed
- Speed values falling below encoder's resolution are consequently stored as lowest possible non-zero value rather than being rounded to zero together with setting access to the corresponding edges to false ([#944](https://github.com/GIScience/openrouteservice/issues/944))
### Fixed
- Do not consider ill-defined "maxspeed = 0" OSM tags ([#940](https://github.com/GIScience/openrouteservice/issues/940))
- Use JSON definitions of country-specific speed limits ([#939](https://github.com/GIScience/openrouteservice/issues/939))
- Config file parameter to set the number of active landmarks for core routing ([#930](https://github.com/GIScience/openrouteservice/issues/930))
- Make sure A* with beeline approximation is used as default fallback algorithm ([#926](https://github.com/GIScience/openrouteservice/issues/926))
- Prioritize graph build date over data date in routing request ([#925](https://github.com/GIScience/openrouteservice/issues/925))
- Correct package declaration of BoundingBoxFactoryTest ([#933](https://github.com/GIScience/openrouteservice/issues/933))
- Some corrections to Hungarian language support (thanks to [debyos](https://github.com/debyos))

## [6.4.4] - 2021-08-30
### Changed
- URL for repo.heigit.org to HTTPS

## [6.4.3] - 2021-04-28
### Changed
- Reduced unnecessary warning messages caused by spring output stream handling ([#899](https://github.com/GIScience/openrouteservice/issues/899)
### Fixed
- Changed fast isochrone calculation behavior for multiple ranges

## [6.4.2] - 2021-04-21
### Added
- Allow to disable OSM conditional access and speed encoders via parameter in config file
- Turkish language support (thanks to [kucar17](https://github.com/kucar17) for the translation)
### Changed
- app.config.sample HGV profile has now same settings regarding speed calculation as public API ([#806](https://github.com/GIScience/openrouteservice/issues/806))
### Fixed
- Concurrency bug in core edge filters which caused crashes during CALT graph preparation ([#905](https://github.com/GIScience/openrouteservice/issues/905))
- Fixed isochrones range documentation ([#882](https://github.com/GIScience/openrouteservice/issues/676))
- Updated installation instructions and usage to reflect v2 api ([#744](https://github.com/GIScience/openrouteservice/issues/744))
- Fixed isochrones algorithm selection for location_type parameter ([#676](https://github.com/GIScience/openrouteservice/issues/676))
- Updated link to client translations in readme

## [6.4.1] - 2021-03-31
### Fixed
- Fixed incorrect matrix response documentation ([#873](https://github.com/GIScience/openrouteservice/issues/873))
- Fixed incorrect indexing of waypoints for consecutive identical coordinates ([#762](https://github.com/GIScience/openrouteservice/issues/762))
- Changed isochrone polygon calculation to use more buffering

## [6.4.0] - 2021-03-26
### Added
- API endpoint "centrality" to calculate [betweenness centrality](https://en.wikipedia.org/wiki/Betweenness_centrality) values for nodes inside a given bounding box. Centrality is calculated using Brandes' algorithm. 
- Support for turn restrictions with core-based routing algorithms
### Changed
- Use Querygraph and virtual nodes for isochrone calculation in the same manner as in routing
- Remove Isochrones v1 api tests
### Fixed
- Fixed calculation of route distance limits with skipped segments ([#814](https://github.com/GIScience/openrouteservice/issues/814))
- Fixed missing segment distance and duration ([#695](https://github.com/GIScience/openrouteservice/issues/695))
- Fixed no response when asking for isochrone intersections ([#675](https://github.com/GIScience/openrouteservice/issues/675))
- Fixed continue_straight option with no bearing on CH-enabled profiles

## [6.3.7] - 2021-08-30
### Changed
- URL for repo.heigit.org to HTTPS

## [6.3.6] - 2021-02-02
### Fixed
- Expand coordinates of all previous limit polygons before adding to new builder to prevent break-in on long polygon edges

## [6.3.5] - 2021-01-28
### Added
- Output run file to signal completion of graph building/loading at init time
### Fixed
- Define behavior for first container start with existing app.config

## [6.3.4] - 2021-01-19
### Changed
- Overhaul of Contour creation for fast isochrones. Fixing unexpected behaviour for border edges.

## [6.3.3] - 2021-01-15
### Fixed
- Updated CGIAR URL in GH (see GH fork [#35](https://github.com/GIScience/graphhopper/pull/35))

## [6.3.2] - 2020-12-14
### Added
- Prototype of time-dependent routing with A*, which takes into account OSM conditional access restrictions and speed limits
- Japanese language support ([#811](https://github.com/GIScience/openrouteservice/pull/811), thanks to [higa4](https://github.com/higa4) for the translation)
### Changed
- Added performance improvement for fast isochrones in active cell calculation
### Fixed
- Stabilize geometry for small isochrones with small intervals
- Updated dependencies

## [6.3.1] - 2020-10-20
### Fixed
- Updated documentation for running in Docker ([#798](https://github.com/GIScience/openrouteservice/issues/798))
- Handle invalid combination of HillIndexStorage without elevation ([#683](https://github.com/GIScience/openrouteservice/issues/683))
- Enabled turning off elevation data handling for profiles
- Fixed a bug in fast isochrones preprocessing

## [6.3.0] - 2020-09-14
### Added
- New fast isochrone algorithm based on preprocessed data
### Fixed
- Fixed handling of invalid extra info requests ([#795](https://github.com/GIScience/openrouteservice/issues/795))

## [6.2.2] - 2021-08-30
### Changed
- URL for repo.heigit.org to HTTPS

## [6.2.1] - 2020-08-13
### Added
- Check whether routing points are within different countries before routing and break if they are and all borders should be avoided
### Fixed
- Updated Docker process to use Java 11 ([#777](https://github.com/GIScience/openrouteservice/issues/777))
- Correctly resolve routing profile categories when initializing core edge filters in preprocessing ([#785](https://github.com/GIScience/openrouteservice/issues/785))

## [6.2.0] - 2020-07-15
### Added
- New `maximum_speed` parameter to the driving profiles of the directions API, for specifying a speed limit, above a certain threshold set in the config file.
- Polish translation ([#690](https://github.com/GIScience/openrouteservice/issues/690))
- Configuration parameter to enable elevation smoothing ([#725](https://github.com/GIScience/openrouteservice/issues/725))
### Fixed
- Fixed fallback to dynamic routing methods if bearings parameter set ([#702](https://github.com/GIScience/openrouteservice/issues/702))
- Enable elevation interpolation for bridges and tunnels ([#685](https://github.com/GIScience/openrouteservice/issues/685))
- Fixed erroneous duration computation of soft weightings such as green and quiet weightings
- Enable recommended weighting for hgv profile and robustify the matching of routing algorithm to the request ([#755](https://github.com/GIScience/openrouteservice/issues/755))
### Changed
- Improve recommended weighting for cycling and walking profiles ([#665](https://github.com/GIScience/openrouteservice/issues/665))
- Restructure AdditionWeighting
- Upgrade to Java 11
### Deprecated
- Use recommended weighting instead of fastest ([#763](https://github.com/GIScience/openrouteservice/issues/763))

## [6.1.3] - 2021-09-03
### Changed
- removed unused dependency

## [6.1.2] - 2021-08-30
### Changed
- URL for repo.heigit.org to HTTPS

## [6.1.1] - 2020-06-02
### Added
- Configuration option to read elevation tags from pbf data
- Configuration parameters to set location index resolution and the maximum number of iterations in coordinates lookup ([#712](https://github.com/GIScience/openrouteservice/issues/712))
### Fixed
- Removing maintenance burden of two `app.config` files for native and docker setup ([#742](https://github.com/GIScience/openrouteservice/issues/742))
- Allowed the usage of green and noise in extra info parameter ([#688](https://github.com/GIScience/openrouteservice/issues/688))
- Fixed extra info grouping with alternative routes ([#681](https://github.com/GIScience/openrouteservice/issues/681))
- Fixed way surface/type encoding issue ([#677](https://github.com/GIScience/openrouteservice/issues/677))
- Querying shortest weighting can now use CH shortest preparation if available
- Roads tagged with destination access are penalized the same way for hgv as for car ([#525](https://github.com/GIScience/openrouteservice/issues/525))
- JAVA_OPTS and CATALINA_OPTS were not correctly set in Docker setup ([#696](https://github.com/GIScience/openrouteservice/issues/696))
- Suitability values in extra info are not underestimated ([#722](https://github.com/GIScience/openrouteservice/issues/722))
- Fixed problem with incorrect way point values being referenced for round trip ([#724](https://github.com/GIScience/openrouteservice/issues/724))
- Fixed oneway handling for bike routing ([#389](https://github.com/GIScience/openrouteservice/issues/389)) [by integrating GH PR [#1769](https://github.com/graphhopper/graphhopper/pull/1769/files/ad4fe02d3d9b5deb66dc0b88d02b61b28b52871c) of BikeCommonFlagEncoder]
### Changed
- Refactor the algorithm selection process
- Use ALT/A* Beeline for roundtrips. Enable Core-ALT-only for pedestrian profile.
- Enable CH and Core-ALT preprocessing with recommended weighting for all profiles.
- Refactor wheelchair builder
- Running a Docker container will now create a `app.config` on the host machine, so it's now usable from Dockerhub

## [6.1.0] - 2020-03-06
### Added
- Hebrew language support (thanks to [citizen-dror](https://github.com/GIScience/openrouteservice/commits?author=citizen-dror) for the translation)
- Configuration options to limit avoid_polygon routing option by area and/or extent ([#629](https://github.com/GIScience/openrouteservice/issues/629))
- Configuration options to limit count parameter and distance when using alternative routes algorithm ([#651](https://github.com/GIScience/openrouteservice/issues/651))
- Configuration options to limit distance when using round trip routing algorithm ([#658](https://github.com/GIScience/openrouteservice/issues/658))
- Enable CALT routing algorithm for cycling profiles ([#662](https://github.com/GIScience/openrouteservice/issues/662))
- Configuration options to send conditional system messages with API responses ([#664](https://github.com/GIScience/openrouteservice/issues/664))
### Fixed
- more consistent language API parameters (ISO 639-1 codes & IETF tags)
- Nepali language support can be selected through API
- Fixed invalid JSON and GeoJSON when including elevation ([#640](https://github.com/GIScience/openrouteservice/issues/640))
- Added graph date for isochrones and matrix service and fixed the 0 output ([#648](https://github.com/GIScience/openrouteservice/issues/648))
- Fixed memory issue at graph building ([#659](https://github.com/GIScience/openrouteservice/issues/659))
- Improve way category assignment for ferry connections ([#678](https://github.com/GIScience/openrouteservice/issues/678))
### Changed
- improve french translation (directions)
- Make Docker setup more flexible wrt customizations ([#627](https://github.com/GIScience/openrouteservice/issues/627))
- Updated GraphHopper to newer version (0.13)
- Give more details to green and quiet routing API descriptions ([#632](https://github.com/GIScience/openrouteservice/issues/632))

## [6.0.2] - 2021-09-03
### Changed
- removed unused dependency

## [6.0.1] - 2021-08-30
### Changed
- URL for repo.heigit.org to HTTPS

## [6.0.0] - 2019-12-03
### Added
- Indonesian Translation Language
- Allow specifying a config file with -Dors_app_config=<file> anywhere on the filesystem
- Enabled round trip routing ([#391](https://github.com/GIScience/openrouteservice/issues/391))
- Enabled aternative routes in API ([#377](https://github.com/GIScience/openrouteservice/issues/377))
- Added information to the response about when graphs were last built for the profile ([#542](https://github.com/GIScience/openrouteservice/issues/542))
- Added default value for maximum snapping radius
### Fixed
- Pass JAVA_OPTS and CATALINA_OPTS as Docker build arguments ([#587](https://github.com/GIScience/openrouteservice/issues/587))
- Encoding of waytype ferry ([#573](https://github.com/GIScience/openrouteservice/issues/573))
- Refactored Core-ALT algorithm so that it can be used globally
### Changed
- Updated GraphHopper to newer version (0.12)
- Reworked flag encoders to use the methods provided by GraphHopper 0.12
- Renamed packages to follow naming conventions
- Cleanup of a number of code files
### Deprecated
- Removed geocoding endpoint and code
- Removed accessibilty endpoint and code
- Removed Brotil encoder from servlet filter

## [5.0.2] - 2019-07-29
### Added
- Added a gpx schema validator into the api-tests, testing all gpx outputs while fixing the bug from ([#496](https://github.com/GIScience/openrouteservice/issues/496))
- Added information for countries a route traverses ([#349](https://github.com/GIScience/openrouteservice/issues/349))
- Added scanning of master with sonarcloud (2019-11-29)
### Fixed
- isochrone reachfactor gives now more realistic results ([#325](https://github.com/GIScience/openrouteservice/issues/325))
- Fixed the wrong gpx header for api v2 ([#496](https://github.com/GIScience/openrouteservice/issues/496))
- Make sure external storages contain entries for all edge IDs ([#535](https://github.com/GIScience/openrouteservice/issues/535))
- Check if BordersStorage exists before calling it in AvoidBordersCoreEdgeFilter
- Take into account shortcut direction in LM selection weighting ([#550](https://github.com/GIScience/openrouteservice/issues/550))
- Updated Matrix api v2 response to correctly display sources ([#560](https://github.com/GIScience/openrouteservice/issues/560))
- Check for null pointer in LM selection weighting ([#550](https://github.com/GIScience/openrouteservice/issues/550))
- Use commas rather than pipes for weighting options in app.config.sample ([#564](https://github.com/GIScience/openrouteservice/issues/564))
- Update point references when point is not found for routing ([#567](https://github.com/GIScience/openrouteservice/issues/567))
- Fix concurrency issues when requesting extra info in routing ([#571](https://github.com/GIScience/openrouteservice/issues/571))
### Changed
- Moved walking and hiking flag encoders to the ORS core system ([#440](https://github.com/GIScience/openrouteservice/issues/440))
- Remove route optimization code ([#499](https://github.com/GIScience/openrouteservice/issues/499))
- Reduced distance for neighbourhood point search in isochrones when small isochrones are generated ([#494](https://github.com/GIScience/openrouteservice/issues/494))
- Removed obsolete storages ([#536](https://github.com/GIScience/openrouteservice/issues/536))
- Refactor fallback to preprocessing-independent algorithm for certain routing request params
- Removed some landmark sets as default from app.config.sample

## [5.0.1] - 2019-04-08
### Added
- CALT routing algorithm - Not for production ([Issue #433](https://github.com/GIScience/openrouteservice/issues/433))
- Makes docker and docker-compose deployment of openrouteservice more customizable ([Issue #434](https://github.com/GIScience/openrouteservice/issues/434))
- Add the possibility to predefine standard maximum search radii in general and for each used profile in the config file ([Issue #418](https://github.com/GIScience/openrouteservice/issues/418))
### Fixed
- fix the GPX output of the APIv2. It was broken since release of api v2. ([Issue #533](https://github.com/GIScience/openrouteservice/issues/533))
- fix SRTM URL in GH fork ([#394](https://github.com/GIScience/openrouteservice/issues/394))
- fix classpath issues for resources, Windows builds now ([#489](https://github.com/GIScience/openrouteservice/issues/489))
- isochrone geojson bbox now format compliant ([#493](https://github.com/GIScience/openrouteservice/issues/493))
- v2 isochrones now respects max_locations in app.config ([#482](https://github.com/GIScience/openrouteservice/issues/482))
- Updated documentation to reflect correct isochrone smoothing algorithm ([Issue #471](https://github.com/GIScience/openrouteservice/issues/471))
- Enable > 2 waypoints when geometry_simplify=true ([#457](https://github.com/GIScience/openrouteservice/issues/457))
- Made it so that the wheelchair profile only goes over bridleways if they are set to be foot or wheelchair accessible ([#415](https://github.com/GIScience/openrouteservice/issues/415))
- Fixed the build fail bug when `routing_name` was set in the config file ([#424](https://github.com/GIScience/openrouteservice/issues/424))
- Fixed problem with border crossings where the way crosses three polygons ([#491](https://github.com/GIScience/openrouteservice/issues/491))
### Changed
- Updated pom to always build ors.war ([Issue #432](https://github.com/GIScience/openrouteservice/issues/432))
- Replace usage of packages incompatible with Java >8 ([#474](https://github.com/GIScience/openrouteservice/issues/474))
- Updated Matrix to have a maximum number of routes to calculate rather than locations ([#518](https://github.com/GIScience/openrouteservice/issues/518))
### Deprecated
- Removed the code that was inserted for the prototype traffic weightings as it was not used and made GH updates more complicated.


## [5.0.0] - 2019-02-25
### Added
- Updated api code to use the Spring framework, with the v2 api being added ([Issue #233](https://github.com/GIScience/openrouteservice/issues/233))
- Added support for ISO 3166-1 Alpha-2 / Alpha-3 codes for routing directions option avoid_countries ([Issue #195](https://github.com/GIScience/openrouteservice/issues/195))
- Added support for free hand route option/ skip segments ([Issue #167](https://github.com/GIScience/openrouteservice/issues/167))
- Added check on matrix service to make sure that the requested locations are within the bounding area of the graph ([Issue #408](https://github.com/GIScience/openrouteservice/issues/408))
- Makes docker and docker-compose deployment of openrouteservice more customizable ([Issue #434](https://github.com/GIScience/openrouteservice/issues/434))
- Added support for GH alternative_route algorithm (Issue #377)
### Fixed
- Fixed `geometry_simplify` parameter, which had no effect before. `geometry_simplify` is incompatible with `extra_info` ([#381](https://github.com/GIScience/openrouteservice/issues/381))
### Changed
- Updated rural speed limit in France to be 80km/h ([Issue #355](https://github.com/GIScience/openrouteservice/issues/355))
- Modified smoothing and buffer distances for small isochrones, aswell as other fixes for smaller isochrones ([Issue #382](https://github.com/GIScience/openrouteservice/issues/382))
- Updated pom to use correct opengeo repo and reordered so this is the last in the list, and use latest ORS-Graphhopper library ([Issue #398](https://github.com/GIScience/openrouteservice/issues/398))
- Added /directions as an endpoint for routing ([Issue #384](https://github.com/GIScience/openrouteservice/issues/384))
- Removed the following avoid features: pavedroads, unpavedroads, tunnels, tracks and hills, as well as the option to set maximum speed; for cycling and walking profiles the option to specify difficulty settings such as fitness level and maximum steepness ([issue #396](https://github.com/GIScience/openrouteservice/issues/396))
- Updated pom to always build ors.war ([Issue #432](https://github.com/GIScience/openrouteservice/issues/432))

## [4.7.2] - 2018-12-10
### Added
- Added Unit Tests for RouteSearchParameters.class() ([while fixing Issue #291](https://github.com/GIScience/openrouteservice/issues/291))
- Added ability to return warning messages in the route response which can be used for showing info to a user when warning criteria have been met based on extended storages.
- Added a RoadAccessRestrictions extended storage as a warning extended storage for when a route goes of ways with access restrictions ([Issue #342](https://github.com/GIScience/openrouteservice/issues/342))
### Fixed
- If residential penalty reduces speed to <5, set it to 5
- Added a new ParameterValueException in RouteSearchParameters if the profile is driving-car and profile_params are set in the options ([Issue #291](https://github.com/GIScience/openrouteservice/issues/291))
- Fixed API Test to consider the new ParameterValueException ([while fixing Issue #291](https://github.com/GIScience/openrouteservice/issues/291))
- Improved range and resolution of values encoding dimension/weight road restrictions in order to properly resolve them when corresponding hgv parameters are set ([fixes issue #263](https://github.com/GIScience/openrouteservice/issues/263))
- Fixed empty BBox error if the route is located in the southern hemisphere ([Issue #348](https://github.com/GIScience/openrouteservice/issues/348))
- Take into account access restrictions specific to hgv subprofiles ([fixes issue #235](https://github.com/GIScience/openrouteservice/issues/235))
- Properly resolve all tolls, especially hgv-specific ones ([fixes issue #358](https://github.com/GIScience/openrouteservice/issues/358))
- Updated checks on pedestrian way filter for access restrictions
### Changed
- Allowed access for cars and hgvs on access=destination roads ([Issue #342](https://github.com/GIScience/openrouteservice/issues/342))

## [4.7.1] - 2018-10-24
### Added
Added instructions to readme for installing without Docker ([Issue #272](https://github.com/GIScience/openrouteservice/issues/272))
Added area_units for isochrones API as units being misleading ([Issue #272](https://github.com/GIScience/openrouteservice/issues/272))
### Fixed
- Area calculation for isochrones using metric crs ([Issue #130](https://github.com/GIScience/openrouteservice/issues/130))
- Decreases maximum peed for bike-regular for more realistic reachability scores ([Issue #325](https://github.com/GIScience/openrouteservice/issues/325))
- Fixes self intersecting polygons when requesting population for isochrones ([Issue #297](https://github.com/GIScience/openrouteservice/issues/297))
- Changes center in isochrones response to snapped edge coordinate on graph ([Issue #336](https://github.com/GIScience/openrouteservice/issues/336))
- Enable HGV axleload restriction ([Issue #262](https://github.com/GIScience/openrouteservice/issues/262))
### Changed
- Changed app.config.sample for docker to consider split profiles ([Issue #320](https://github.com/GIScience/openrouteservice/issues/320))
- Changed minor information in pom.xml
- Updated API test starting coordinates to be on a road ([Issue #328](https://github.com/GIScience/openrouteservice/issues/328))

## [4.7.0] - 2018-10-10
### Added
- Removed locations code as this will be handled by openpoiservice in the future ([Issue #120](https://github.com/GIScience/openrouteservice/issues/120))
- Removed Geocoding code as this will be handled by the geocoder service rather than within ORS
- Added smoothing option for isochrones ([Issue #137](https://github.com/GIScience/openrouteservice/issues/137))
- Added ExtraInfo storage for osm way id so that this information can be stored (and accessed) agianst the edges ([Issue #217](https://github.com/GIScience/openrouteservice/issues/217))
- Added a new GeometryUtility function and its unit test to calculate the bbox for a set of coordinates ([Issue #241](https://github.com/GIScience/openrouteservice/issues/241))
- Added support for elevation data above & and below the 60 deg N/S. When you run your own instance make sure that you specify the `elevation_provider: multi` (instead of just 'cgiar') ([Issue #220](https://github.com/GIScience/openrouteservice/issues/220))
- Added support to keep elevation source data over various path generation processes - add to your app.config: `elevation_cache_clear: false`
- Added support for new keep left/right turn instructions

### Fixed
- Correct logic of determining vehicle type flags in heavy vehicle storage ([Issue #211](https://github.com/GIScience/openrouteservice/issues/211))
- Enable OSM "key:access" tag values to take effect for heavy vehicle profile ([Issue #209](https://github.com/GIScience/openrouteservice/issues/209))
- Fixed problem with avoid polygons excluding ways that should have been accepted ([Issue #95](https://github.com/GIScience/openrouteservice/issues/95))
- Updated code to remove merging of instructions as this resulted in missing important turn instructions ([Issue #177](https://github.com/GIScience/openrouteservice/issues/177))
- Added missing translations for arrival instructions ([Issue #171](https://github.com/GIScience/openrouteservice/issues/171))
- Updated code so that acceleration is taken into account when speeds are calculated for edges ([Issue #178](https://github.com/GIScience/openrouteservice/issues/178))
- Fixed the mising rte tag in gpx issue ([Issue #196](https://github.com/GIScience/openrouteservice/issues/196))
- Fixed the gpx validation errror ([Issue #168](https://github.com/GIScience/openrouteservice/issues/168))
- Added unit conversion so that isochrone response is in user specified unit ([issue #91](https://github.com/GIScience/openrouteservice/issues/91))
- Enabled the reporting of multiple missing points in error response ([issue #246](https://github.com/GIScience/openrouteservice/issues/246))
- Fixed wrong bounding box error ([Issue #241](https://github.com/GIScience/openrouteservice/issues/241))
- Fixed problem with mountain bike profile never using contraction hierarchies.

### Changed
- Updated the internal graphhopper libraries from 0.9.x to 0.10.1 and reduced the number of custom implementations and features.
This implies that some of the previous features is no longer available in this release of openrouteservice. Most of these
adjustments are under the hood and will not be noticeable for anyone. Have said that there is of course **one exception**:
You need to create a separate profile per vehicle. In previous versions it was possible to combine multiple vehicles (like
bike, road bike, e-bike and mtb) into a single ors-profile - this is no longer possible. Instead you need to create one
profile for bike, one for mtb one for road bike and so on.  
- Updated/refactored road bike flagencoder to make it more suitable for road cycling enthusiasts. Please note, that the
generated routs might not be compliant to the local regulations - specially when 'Biking trails are obligated to be use'
- Refactored some of the edge filters and cleaned up the code initializing them
- Updated the wheelchair profile to better handle restrictions such as width, kerb heights and instances where sidewalks
are attached to roads. ([Issue #162](https://github.com/GIScience/openrouteservice/issues/162))
- Replaced "Sand" surface encoding with "Paving stone"
- Changed the bbox api test ([Issue #241](https://github.com/GIScience/openrouteservice/issues/241))
- Changed the way the bbox is calculated internally ([Issue #241](https://github.com/GIScience/openrouteservice/issues/241))
- Change the license from apache 2.0 to LGPL3 ([PR #296](https://github.com/GIScience/openrouteservice/issues/296))

### Deprecated
- Removed references to locations and accessibilty services from web.xml ([Issue #186](https://github.com/GIScience/openrouteservice/issues/186))

## [4.5.1] - 2018-03-20
### Fixed
- Fixed the parameters being the wrong way around in isochrones request when maximum range has been exceeded ([Issue #126](https://github.com/GIScience/openrouteservice/issues/126))
- Fixed the coordinate precision in the geojson export from 4 to 6 decimals ([Issue #136](https://github.com/GIScience/openrouteservice/issues/136))
- Fixed the instructions='false' error when exporting as geojson ([Issue #138](https://github.com/GIScience/openrouteservice/issues/138))
- Fixed missing summary in the geojson output ([Issue #139](https://github.com/GIScience/openrouteservice/issues/139))
- Fixed error when a high exit number for a roundabout is used in instructions ([Issue #145](https://github.com/GIScience/openrouteservice/issues/145))

### Changed
- Updated error response code for routing when no route can be found between locations ([Issue #144](https://github.com/GIScience/openrouteservice/issues/144))
- Updated logging so that stack traces are only output when debug logging is enabled ([Issue #148](https://github.com/GIScience/openrouteservice/issues/148))
- Updated the error response for geocding when no address found ([Issue #134](https://github.com/GIScience/openrouteservice/issues/134))


## [4.5.0] - 2018-02-27
### Added
- Functionality has been added to restrict routes so that they do not cross all borders, controlled borders, or the borders of specific countries ([Issue #41](https://github.com/GIScience/openrouteservice/issues/41))
- Added GeoJson export for routing exports ([Issue #54](https://github.com/GIScience/openrouteservice/issues/54))
- Added global export class to combine all exports there ([Issue #123](https://github.com/GIScience/openrouteservice/issues/123))
- Option to specify maximum locations for matrix request when using non-standard weightings ([Issue #94](https://github.com/GIScience/openrouteservice/issues/94))

### Fixed
- Fix exception when roundabout exit is not correctly found ([Issue #89](https://github.com/GIScience/openrouteservice/issues/89))
- Option to specify maximum locations for matrix request when using non-standard weightings ([Issue #94](https://github.com/GIScience/openrouteservice/issues/94))
- Geocoder now returns a 404 response if no address is found for reverse geocoding ([Issue #113](https://github.com/GIScience/openrouteservice/issues/113))
- Fixed error codes ([Issue #109](https://github.com/GIScience/openrouteservice/issues/109))
- Correct querying of population statistics data for isochrones ([Issue #106](https://github.com/GIScience/openrouteservice/issues/106))

### Changed
- RoutingProfile was changed to make sure whenever pop_total or pop_area is queried, both are present in the attributes ([Issue #106](https://github.com/GIScience/openrouteservice/issues/106))
- Response with a detour factor now uses "detourfactor" rather than "detour_factor" ([Issue #61](https://github.com/GIScience/openrouteservice/issues/61))
- Changed the gpx export to the new global export processor ([Issue #123](https://github.com/GIScience/openrouteservice/issues/123))

### Deprecated
- getStatisticsOld | Connected to the old statistics library ([Issue #106](https://github.com/GIScience/openrouteservice/issues/106))
- geometryToWKB | Connected to the old statistics library ([Issue #106](https://github.com/GIScience/openrouteservice/issues/106))

## [4.4.2] - 2018-01-31
### Added
- Ability to get routes in GPX format ([Issue #8](https://github.com/GIScience/openrouteservice/issues/8))
- Ability to read HGV tags from OSM Nodes ([Issue #49](https://github.com/GIScience/openrouteservice/issues/49))
- No need to add optimisation parameter in request ([PR #87](https://github.com/GIScience/openrouteservice/issues/87))
- Option to respond md5 of osm file used for graph generation ([Issue #48](https://github.com/GIScience/openrouteservice/issues/48))

### Fixed
- Updated code to not use empty bearings when continue_straight=true is set ([Issue #51](https://github.com/GIScience/openrouteservice/issues/51))
- Fixed problem with HGV restrictions only being taken into account if less than three provided ([Issue #75](https://github.com/GIScience/openrouteservice/issues/75))
- RPHAST performance optimisations ([Issue #64](https://github.com/GIScience/openrouteservice/issues/64))
- Updated duration calculations for urban areas ([Issue #44](https://github.com/GIScience/openrouteservice/issues/44))
- Increase hikari pool size for db connections ([PR #52](https://github.com/GIScience/openrouteservice/issues/52))

## [4.4.1] - 2017-10-12

### Added
- Ability to compute and flush graphs without holding them in memory.

### Fixed
- Optionally define bearings for specific waypoints.

## [4.4.0] - 2017-10-09
### Added
- Updated functional tests.
- Bearings parameter may be passed for cycling profiles.
- Radiuses parameter may be passed for cycling profiles.
- Continue forward parameter may be passed for cycling profiles.
- Considering OSM tag smoothness=impassable in routing.
- First prototype of statistics provider in isochrones added.

### Fixed
- Remove tracking of the highest node in DownwardSearchEdgeFilter.
- Unable to find appropriate routing profile for optimized=true if not available.
- Possible Hash function in MultiTreeMetricsExtractor collision now removed.
- Minor speed up fix in ConcaveBallsIsochroneMapBuilder.
- Fix bug in RPHAST when location lies on a oneway road.
- Consider turn restrictions if optimized=false is passed.

[unreleased]: https://github.com/GIScience/openrouteservice/compare/v6.8.0...HEAD
[6.8.0]: https://github.com/GIScience/openrouteservice/compare/v6.7.1...v6.8.0
[6.7.1]: https://github.com/GIScience/openrouteservice/compare/v6.7.0...v6.7.1
[6.7.0]: https://github.com/GIScience/openrouteservice/compare/v6.6.4...v6.7.0
[6.6.4]: https://github.com/GIScience/openrouteservice/compare/v6.6.3...v6.6.4
[6.6.3]: https://github.com/GIScience/openrouteservice/compare/v6.6.2...v6.6.3
[6.6.2]: https://github.com/GIScience/openrouteservice/compare/v6.6.1...v6.6.2
[6.6.1]: https://github.com/GIScience/openrouteservice/compare/v6.6.0...v6.6.1
[6.6.0]: https://github.com/GIScience/openrouteservice/compare/v6.5.0...v6.6.0
[6.5.0]: https://github.com/GIScience/openrouteservice/compare/v6.4.4...v6.5.0
[6.4.4]: https://github.com/GIScience/openrouteservice/compare/v6.4.3...v6.4.4
[6.4.3]: https://github.com/GIScience/openrouteservice/compare/v6.4.2...v6.4.3
[6.4.2]: https://github.com/GIScience/openrouteservice/compare/v6.4.1...v6.4.2
[6.4.1]: https://github.com/GIScience/openrouteservice/compare/v6.4.0...v6.4.1
[6.4.0]: https://github.com/GIScience/openrouteservice/compare/v6.3.7...v6.4.0
[6.3.7]: https://github.com/GIScience/openrouteservice/compare/v6.3.6...v6.3.7
[6.3.6]: https://github.com/GIScience/openrouteservice/compare/v6.3.5...v6.3.6
[6.3.5]: https://github.com/GIScience/openrouteservice/compare/v6.3.4...v6.3.5
[6.3.4]: https://github.com/GIScience/openrouteservice/compare/v6.3.3...v6.3.4
[6.3.3]: https://github.com/GIScience/openrouteservice/compare/v6.3.2...v6.3.3
[6.3.2]: https://github.com/GIScience/openrouteservice/compare/v6.3.1...v6.3.2
[6.3.1]: https://github.com/GIScience/openrouteservice/compare/v6.3.0...v6.3.1
[6.3.0]: https://github.com/GIScience/openrouteservice/compare/v6.2.1...v6.3.0
[6.2.1]: https://github.com/GIScience/openrouteservice/compare/v6.2.0...v6.2.1
[6.2.0]: https://github.com/GIScience/openrouteservice/compare/v6.1.1...v6.2.0
[6.1.1]: https://github.com/GIScience/openrouteservice/compare/v6.1.0...v6.1.1
[6.1.0]: https://github.com/GIScience/openrouteservice/compare/v6.0.0...v6.1.0
[6.0.0]: https://github.com/GIScience/openrouteservice/compare/v5.0.2...v6.0.0
[5.0.2]: https://github.com/GIScience/openrouteservice/compare/v5.0.1...v5.0.2
[5.0.1]: https://github.com/GIScience/openrouteservice/compare/5.0.0...v5.0.1
[5.0.0]: https://github.com/GIScience/openrouteservice/compare/v4.7.2...5.0.0
[4.7.2]: https://github.com/GIScience/openrouteservice/compare/4.7.1...v4.7.2
[4.7.1]: https://github.com/GIScience/openrouteservice/compare/4.7.0...4.7.1
[4.7.0]: https://github.com/GIScience/openrouteservice/compare/4.5.1...4.7.0
[4.5.1]: https://github.com/GIScience/openrouteservice/compare/4.5.0...4.5.1
[4.5.0]: https://github.com/GIScience/openrouteservice/compare/4.4.2...4.5.0
[4.4.2]: https://github.com/GIScience/openrouteservice/compare/4.4.1...4.4.2
[4.4.1]: https://github.com/GIScience/openrouteservice/compare/4.4.0...4.4.1
[4.4.0]: https://github.com/GIScience/openrouteservice/compare/4.3.0...4.4.0<|MERGE_RESOLUTION|>--- conflicted
+++ resolved
@@ -38,11 +38,8 @@
 - API documentation on coordinate CRS
 ### Fixed
 - Way access for walking profiles ([#1227](https://github.com/GIScience/openrouteservice/issues/1227))
-<<<<<<< HEAD
 - Fix security vulnerability and testing for the swagger docs api ([PR #1257](https://github.com/GIScience/openrouteservice/pull/1257))
-=======
 - update log4j to version 2.19.0 and slf4j to 2.0.6
->>>>>>> b553a11f
 
 ## [6.8.0] - 2022-10-10
 ### Added
