# Changelog
All notable changes to this project will be documented in this file.

The format is based on [Keep a Changelog](http://keepachangelog.com/en/1.0.0/)

## [Unreleased]
### Added
- Configuration option to read elevation tags from pbf data
- Configuration parameters to set location index resolution and the maximum number of iterations in coordinates lookup ([#712](https://github.com/GIScience/openrouteservice/issues/712))
### Fixed
- Allowed the usage of green and noise in extra info parameter ([#688](https://github.com/GIScience/openrouteservice/issues/688))
- Fixed way surface/type encoding issue ([#677](https://github.com/GIScience/openrouteservice/issues/677))
- Querying shortest weighting can now use CH shortest preparation if available
- Roads tagged with destination access are penalized the same way for hgv as for car ([#525](https://github.com/GIScience/openrouteservice/issues/525))
<<<<<<< HEAD
- JAVA_OPTS and CATALINA_OPTS were not correctly set in Docker setup ([#696](https://github.com/GIScience/openrouteservice/issues/696))
=======
- Suitability values in extra info are not underestimated ([#722](https://github.com/GIScience/openrouteservice/issues/722))
>>>>>>> 256f335a
### Changed
- Refactor the algorithm selection process
- Use ALT/A* Beeline for roundtrips. Enable Core-ALT-only for pedestrian profile.
- Enable CH and Core-ALT preprocessing with recommended weighting for all profiles.
- Refactor wheelchair builder
- Running a Docker container will now create a `app.config` on the host machine, so it's now usable from Dockerhub
### Deprecated

## [6.1.0] - 2020-03-06
### Added
- Hebrew language support (thanks to [citizen-dror](https://github.com/GIScience/openrouteservice/commits?author=citizen-dror) for the translation)
- Configuration options to limit avoid_polygon routing option by area and/or extent ([#629](https://github.com/GIScience/openrouteservice/issues/629))
- Configuration options to limit count parameter and distance when using alternative routes algorithm ([#651](https://github.com/GIScience/openrouteservice/issues/651))
- Configuration options to limit distance when using round trip routing algorithm ([#658](https://github.com/GIScience/openrouteservice/issues/658))
- Enable CALT routing algorithm for cycling profiles ([#662](https://github.com/GIScience/openrouteservice/issues/662))
- Configuration options to send conditional system messages with API responses ([#664](https://github.com/GIScience/openrouteservice/issues/664))
### Fixed
- more consistent language API parameters (ISO 639-1 codes & IETF tags)
- Nepali language support can be selected through API
- Fixed invalid JSON and GeoJSON when including elevation ([#640](https://github.com/GIScience/openrouteservice/issues/640))
- Added graph date for isochrones and matrix service and fixed the 0 output ([#648](https://github.com/GIScience/openrouteservice/issues/648))
- Fixed memory issue at graph building ([#659](https://github.com/GIScience/openrouteservice/issues/659))
- Improve way category assignment for ferry connections ([#678](https://github.com/GIScience/openrouteservice/issues/678))
### Changed
- Make Docker setup more flexible wrt customizations ([#627](https://github.com/GIScience/openrouteservice/issues/627))
- Updated GraphHopper to newer version (0.13)
- Give more details to green and quiet routing API descriptions ([#632](https://github.com/GIScience/openrouteservice/issues/632))
### Deprecated

## [6.0.0] - 2019-12-03
### Added
- Indonesian Translation Language
- Allow specifying a config file with -Dors_app_config=<file> anywhere on the filesystem
- Enabled round trip routing ([#391](https://github.com/GIScience/openrouteservice/issues/391))
- Enabled aternative routes in API ([#377](https://github.com/GIScience/openrouteservice/issues/377))
- Added information to the response about when graphs were last built for the profile ([#542](https://github.com/GIScience/openrouteservice/issues/542))
- Added default value for maximum snapping radius
### Fixed
- Pass JAVA_OPTS and CATALINA_OPTS as Docker build arguments ([#587](https://github.com/GIScience/openrouteservice/issues/587))
- Encoding of waytype ferry ([#573](https://github.com/GIScience/openrouteservice/issues/573))
- Refactored Core-ALT algorithm so that it can be used globally
### Changed
- Updated GraphHopper to newer version (0.12)
- Reworked flag encoders to use the methods provided by GraphHopper 0.12
- Renamed packages to follow naming conventions
- Cleanup of a number of code files
### Deprecated
- Removed geocoding endpoint and code
- Removed accessibilty endpoint and code
- Removed Brotil encoder from servlet filter

## [5.0.2] - 2019-07-29
### Added
- Added a gpx schema validator into the api-tests, testing all gpx outputs while fixing the bug from ([#496](https://github.com/GIScience/openrouteservice/issues/496))
- Added information for countries a route traverses ([#349](https://github.com/GIScience/openrouteservice/issues/349))
- Added scanning of master with sonarcloud (2019-11-29)
### Fixed
- isochrone reachfactor gives now more realistic results ([#325](https://github.com/GIScience/openrouteservice/issues/325))
- Fixed the wrong gpx header for api v2 ([#496](https://github.com/GIScience/openrouteservice/issues/496))
- Make sure external storages contain entries for all edge IDs ([#535](https://github.com/GIScience/openrouteservice/issues/535))
- Check if BordersStorage exists before calling it in AvoidBordersCoreEdgeFilter
- Take into account shortcut direction in LM selection weighting ([#550](https://github.com/GIScience/openrouteservice/issues/550))
- Updated Matrix api v2 response to correctly display sources ([#560](https://github.com/GIScience/openrouteservice/issues/560))
- Check for null pointer in LM selection weighting ([#550](https://github.com/GIScience/openrouteservice/issues/550))
- Use commas rather than pipes for weighting options in app.config.sample ([#564](https://github.com/GIScience/openrouteservice/issues/564))
- Update point references when point is not found for routing ([#567](https://github.com/GIScience/openrouteservice/issues/567))
- Fix concurrency issues when requesting extra info in routing ([#571](https://github.com/GIScience/openrouteservice/issues/571))
### Changed
- Moved walking and hiking flag encoders to the ORS core system ([#440](https://github.com/GIScience/openrouteservice/issues/440))
- Remove route optimization code ([#499](https://github.com/GIScience/openrouteservice/issues/499))
- Reduced distance for neighbourhood point search in isochrones when small isochrones are generated ([#494](https://github.com/GIScience/openrouteservice/issues/494))
- Removed obsolete storages ([#536](https://github.com/GIScience/openrouteservice/issues/536))
- Refactor fallback to preprocessing-independent algorithm for certain routing request params
- Removed some landmark sets as default from app.config.sample
### Deprecated

## [5.0.1] - 2019-04-08
### Added
- CALT routing algorithm - Not for production ([Issue #433](https://github.com/GIScience/openrouteservice/issues/433))
- Makes docker and docker-compose deployment of openrouteservice more customizable ([Issue #434](https://github.com/GIScience/openrouteservice/issues/434))
- Add the possibility to predefine standard maximum search radii in general and for each used profile in the config file ([Issue #418](https://github.com/GIScience/openrouteservice/issues/418))
### Fixed
- fix the GPX output of the APIv2. It was broken since release of api v2. ([Issue #533](https://github.com/GIScience/openrouteservice/issues/533))
- fix SRTM URL in GH fork ([#394](https://github.com/GIScience/openrouteservice/issues/394))
- fix classpath issues for resources, Windows builds now ([#489](https://github.com/GIScience/openrouteservice/issues/489))
- isochrone geojson bbox now format compliant ([#493](https://github.com/GIScience/openrouteservice/issues/493))
- v2 isochrones now respects max_locations in app.config ([#482](https://github.com/GIScience/openrouteservice/issues/482))
- Updated documentation to reflect correct isochrone smoothing algorithm ([Issue #471](https://github.com/GIScience/openrouteservice/issues/471))
- Enable > 2 waypoints when geometry_simplify=true ([#457](https://github.com/GIScience/openrouteservice/issues/457))
- Made it so that the wheelchair profile only goes over bridleways if they are set to be foot or wheelchair accessible ([#415](https://github.com/GIScience/openrouteservice/issues/415))
- Fixed the build fail bug when `routing_name` was set in the config file ([#424](https://github.com/GIScience/openrouteservice/issues/424))
- Fixed problem with border crossings where the way crosses three polygons ([#491](https://github.com/GIScience/openrouteservice/issues/491))
### Changed
- Updated pom to always build ors.war ([Issue #432](https://github.com/GIScience/openrouteservice/issues/432))
- Replace usage of packages incompatible with Java >8 ([#474](https://github.com/GIScience/openrouteservice/issues/474))
- Updated Matrix to have a maximum number of routes to calculate rather than locations ([#518](https://github.com/GIScience/openrouteservice/issues/518))
### Deprecated
- Removed the code that was inserted for the prototype traffic weightings as it was not used and made GH updates more complicated.


## [5.0] - 2019-02-25
### Added
- Updated api code to use the Spring framework, with the v2 api being added ([Issue #233](https://github.com/GIScience/openrouteservice/issues/233))
- Added support for ISO 3166-1 Alpha-2 / Alpha-3 codes for routing directions option avoid_countries ([Issue #195](https://github.com/GIScience/openrouteservice/issues/195))
- Added support for free hand route option/ skip segments ([Issue #167](https://github.com/GIScience/openrouteservice/issues/167))
- Added check on matrix service to make sure that the requested locations are within the bounding area of the graph ([Issue #408](https://github.com/GIScience/openrouteservice/issues/408))
- Makes docker and docker-compose deployment of openrouteservice more customizable ([Issue #434](https://github.com/GIScience/openrouteservice/issues/434))
- Added support for GH alternative_route algorithm (Issue #377)
### Fixed
- Fixed `geometry_simplify` parameter, which had no effect before. `geometry_simplify` is incompatible with `extra_info` ([#381](https://github.com/GIScience/openrouteservice/issues/381))
### Changed
- Updated rural speed limit in France to be 80km/h ([Issue #355](https://github.com/GIScience/openrouteservice/issues/355))
- Modified smoothing and buffer distances for small isochrones, aswell as other fixes for smaller isochrones ([Issue #382](https://github.com/GIScience/openrouteservice/issues/382))
- Updated pom to use correct opengeo repo and reordered so this is the last in the list, and use latest ORS-Graphhopper library ([Issue #398](https://github.com/GIScience/openrouteservice/issues/398))
- Added /directions as an endpoint for routing ([Issue #384](https://github.com/GIScience/openrouteservice/issues/384))
- Removed the following avoid features: pavedroads, unpavedroads, tunnels, tracks and hills, as well as the option to set maximum speed; for cycling and walking profiles the option to specify difficulty settings such as fitness level and maximum steepness ([issue #396](https://github.com/GIScience/openrouteservice/issues/396))
- Updated pom to always build ors.war ([Issue #432](https://github.com/GIScience/openrouteservice/issues/432))
### Deprecated

## [4.7.2] - 2018-12-10
### Added
- Added Unit Tests for RouteSearchParameters.class() ([while fixing Issue #291](https://github.com/GIScience/openrouteservice/issues/291))
- Added ability to return warning messages in the route response which can be used for showing info to a user when warning criteria have been met based on extended storages.
- Added a RoadAccessRestrictions extended storage as a warning extended storage for when a route goes of ways with access restrictions ([Issue #342](https://github.com/GIScience/openrouteservice/issues/342))
### Fixed
- If residential penalty reduces speed to <5, set it to 5
- Added a new ParameterValueException in RouteSearchParameters if the profile is driving-car and profile_params are set in the options ([Issue #291](https://github.com/GIScience/openrouteservice/issues/291))
- Fixed API Test to consider the new ParameterValueException ([while fixing Issue #291](https://github.com/GIScience/openrouteservice/issues/291))
- Improved range and resolution of values encoding dimension/weight road restrictions in order to properly resolve them when corresponding hgv parameters are set ([fixes issue #263](https://github.com/GIScience/openrouteservice/issues/263))
- Fixed empty BBox error if the route is located in the southern hemisphere ([Issue #348](https://github.com/GIScience/openrouteservice/issues/348))
- Take into account access restrictions specific to hgv subprofiles ([fixes issue #235](https://github.com/GIScience/openrouteservice/issues/235))
- Properly resolve all tolls, especially hgv-specific ones ([fixes issue #358](https://github.com/GIScience/openrouteservice/issues/358))
- Updated checks on pedestrian way filter for access restrictions
### Changed
- Allowed access for cars and hgvs on access=destination roads ([Issue #342](https://github.com/GIScience/openrouteservice/issues/342))
### Deprecated

## [4.7.1] - 2018-10-24
### Added
Added instructions to readme for installing without Docker ([Issue #272](https://github.com/GIScience/openrouteservice/issues/272))
Added area_units for isochrones API as units being misleading ([Issue #272](https://github.com/GIScience/openrouteservice/issues/272))
### Fixed
- Area calculation for isochrones using metric crs ([Issue #130](https://github.com/GIScience/openrouteservice/issues/130))
- Decreases maximum peed for bike-regular for more realistic reachability scores ([Issue #325](https://github.com/GIScience/openrouteservice/issues/325))
- Fixes self intersecting polygons when requesting population for isochrones ([Issue #297](https://github.com/GIScience/openrouteservice/issues/297))
- Changes center in isochrones response to snapped edge coordinate on graph ([Issue #336](https://github.com/GIScience/openrouteservice/issues/336))
- Enable HGV axleload restriction ([Issue #262](https://github.com/GIScience/openrouteservice/issues/262))
### Changed
- Changed app.config.sample for docker to consider split profiles ([Issue #320](https://github.com/GIScience/openrouteservice/issues/320))
- Changed minor information in pom.xml
- Updated API test starting coordinates to be on a road ([Issue #328](https://github.com/GIScience/openrouteservice/issues/328))
### Deprecated

## [4.7] - 2018-10-10
### Added
- Removed locations code as this will be handled by openpoiservice in the future ([Issue #120](https://github.com/GIScience/openrouteservice/issues/120))
- Removed Geocoding code as this will be handled by the geocoder service rather than within ORS
- Added smoothing option for isochrones ([Issue #137](https://github.com/GIScience/openrouteservice/issues/137))
- Added ExtraInfo storage for osm way id so that this information can be stored (and accessed) agianst the edges ([Issue #217](https://github.com/GIScience/openrouteservice/issues/217))
- Added a new GeometryUtility function and its unit test to calculate the bbox for a set of coordinates ([Issue #241](https://github.com/GIScience/openrouteservice/issues/241))
- Added support for elevation data above & and below the 60 deg N/S. When you run your own instance make sure that you specify the `elevation_provider: multi` (instead of just 'cgiar') ([Issue #220](https://github.com/GIScience/openrouteservice/issues/220))
- Added support to keep elevation source data over various path generation processes - add to your app.config: `elevation_cache_clear: false`
- Added support for new keep left/right turn instructions

### Fixed
- Correct logic of determining vehicle type flags in heavy vehicle storage ([Issue #211](https://github.com/GIScience/openrouteservice/issues/211))
- Enable OSM "key:access" tag values to take effect for heavy vehicle profile ([Issue #209](https://github.com/GIScience/openrouteservice/issues/209))
- Fixed problem with avoid polygons excluding ways that should have been accepted ([Issue #95](https://github.com/GIScience/openrouteservice/issues/95))
- Updated code to remove merging of instructions as this resulted in missing important turn instructions ([Issue #177](https://github.com/GIScience/openrouteservice/issues/177))
- Added missing translations for arrival instructions ([Issue #171](https://github.com/GIScience/openrouteservice/issues/171))
- Updated code so that acceleration is taken into account when speeds are calculated for edges ([Issue #178](https://github.com/GIScience/openrouteservice/issues/178))
- Fixed the mising rte tag in gpx issue ([Issue #196](https://github.com/GIScience/openrouteservice/issues/196))
- Fixed the gpx validation errror ([Issue #168](https://github.com/GIScience/openrouteservice/issues/168))
- Added unit conversion so that isochrone response is in user specified unit ([issue #91](https://github.com/GIScience/openrouteservice/issues/91))
- Enabled the reporting of multiple missing points in error response ([issue #246](https://github.com/GIScience/openrouteservice/issues/246))
- Fixed wrong bounding box error ([Issue #241](https://github.com/GIScience/openrouteservice/issues/241))
- Fixed problem with mountain bike profile never using contraction hierarchies.

### Changed
- Updated the internal graphhopper libraries from 0.9.x to 0.10.1 and reduced the number of custom implementations and features.
This implies that some of the previous features is no longer available in this release of openrouteservice. Most of these
adjustments are under the hood and will not be noticeable for anyone. Have said that there is of course **one exception**:
You need to create a separate profile per vehicle. In previous versions it was possible to combine multiple vehicles (like
bike, road bike, e-bike and mtb) into a single ors-profile - this is no longer possible. Instead you need to create one
profile for bike, one for mtb one for road bike and so on.  
- Updated/refactored road bike flagencoder to make it more suitable for road cycling enthusiasts. Please note, that the
generated routs might not be compliant to the local regulations - specially when 'Biking trails are obligated to be use'
- Refactored some of the edge filters and cleaned up the code initializing them
- Updated the wheelchair profile to better handle restrictions such as width, kerb heights and instances where sidewalks
are attached to roads. ([Issue #162](https://github.com/GIScience/openrouteservice/issues/162))
- Replaced "Sand" surface encoding with "Paving stone"
- Changed the bbox api test ([Issue #241](https://github.com/GIScience/openrouteservice/issues/241))
- Changed the way the bbox is calculated internally ([Issue #241](https://github.com/GIScience/openrouteservice/issues/241))
- Change the license from apache 2.0 to LGPL3 ([PR #296](https://github.com/GIScience/openrouteservice/issues/296))

### Deprecated
- Removed references to locations and accessibilty services from web.xml ([Issue #186](https://github.com/GIScience/openrouteservice/issues/186))

## [4.5.1] - 2018-03-20
### Fixed
- Fixed the parameters being the wrong way around in isochrones request when maximum range has been exceeded ([Issue #126](https://github.com/GIScience/openrouteservice/issues/126))
- Fixed the coordinate precision in the geojson export from 4 to 6 decimals ([Issue #136](https://github.com/GIScience/openrouteservice/issues/136))
- Fixed the instructions='false' error when exporting as geojson ([Issue #138](https://github.com/GIScience/openrouteservice/issues/138))
- Fixed missing summary in the geojson output ([Issue #139](https://github.com/GIScience/openrouteservice/issues/139))
- Fixed error when a high exit number for a roundabout is used in instructions ([Issue #145](https://github.com/GIScience/openrouteservice/issues/145))

### Changed
- Updated error response code for routing when no route can be found between locations ([Issue #144](https://github.com/GIScience/openrouteservice/issues/144))
- Updated logging so that stack traces are only output when debug logging is enabled ([Issue #148](https://github.com/GIScience/openrouteservice/issues/148))
- Updated the error response for geocding when no address found ([Issue #134](https://github.com/GIScience/openrouteservice/issues/134))


## [4.5] - 2018-02-27
### Added
- Functionality has been added to restrict routes so that they do not cross all borders, controlled borders, or the borders of specific countries ([Issue #41](https://github.com/GIScience/openrouteservice/issues/41))
- Added GeoJson export for routing exports ([Issue #54](https://github.com/GIScience/openrouteservice/issues/54))
- Added global export class to combine all exports there ([Issue #123](https://github.com/GIScience/openrouteservice/issues/123))
- Option to specify maximum locations for matrix request when using non-standard weightings ([Issue #94](https://github.com/GIScience/openrouteservice/issues/94))

### Fixed
- Fix exception when roundabout exit is not correctly found ([Issue #89](https://github.com/GIScience/openrouteservice/issues/89))
- Option to specify maximum locations for matrix request when using non-standard weightings ([Issue #94](https://github.com/GIScience/openrouteservice/issues/94))
- Geocoder now returns a 404 response if no address is found for reverse geocoding ([Issue #113](https://github.com/GIScience/openrouteservice/issues/113))
- Fixed error codes ([Issue #109](https://github.com/GIScience/openrouteservice/issues/109))
- Correct querying of population statistics data for isochrones ([Issue #106](https://github.com/GIScience/openrouteservice/issues/106))

### Changed
- RoutingProfile was changed to make sure whenever pop_total or pop_area is queried, both are present in the attributes ([Issue #106](https://github.com/GIScience/openrouteservice/issues/106))
- Response with a detour factor now uses "detourfactor" rather than "detour_factor" ([Issue #61](https://github.com/GIScience/openrouteservice/issues/61))
- Changed the gpx export to the new global export processor ([Issue #123](https://github.com/GIScience/openrouteservice/issues/123))

### Deprecated
- getStatisticsOld | Connected to the old statistics library ([Issue #106](https://github.com/GIScience/openrouteservice/issues/106))
- geometryToWKB | Connected to the old statistics library ([Issue #106](https://github.com/GIScience/openrouteservice/issues/106))

## [4.4.2] - 2018-01-31
### Added
- Ability to get routes in GPX format ([Issue #8](https://github.com/GIScience/openrouteservice/issues/8))
- Ability to read HGV tags from OSM Nodes ([Issue #49](https://github.com/GIScience/openrouteservice/issues/49))
- No need to add optimisation parameter in request ([PR #87](https://github.com/GIScience/openrouteservice/issues/87))
- Option to respond md5 of osm file used for graph generation ([Issue #48](https://github.com/GIScience/openrouteservice/issues/48))

### Fixed
- Updated code to not use empty bearings when continue_straight=true is set ([Issue #51](https://github.com/GIScience/openrouteservice/issues/51))
- Fixed problem with HGV restrictions only being taken into account if less than three provided ([Issue #75](https://github.com/GIScience/openrouteservice/issues/75))
- RPHAST performance optimisations ([Issue #64](https://github.com/GIScience/openrouteservice/issues/64))
- Updated duration calculations for urban areas ([Issue #44](https://github.com/GIScience/openrouteservice/issues/44))
- Increase hikari pool size for db connections ([PR #52](https://github.com/GIScience/openrouteservice/issues/52))

## [4.4.1] - 2017-10-12

### Added
- Ability to compute and flush graphs without holding them in memory.

### Fixed
- Optionally define bearings for specific waypoints.

## [4.4.0] - 2017-10-09
### Added
- Updated functional tests.
- Bearings parameter may be passed for cycling profiles.
- Radiuses parameter may be passed for cycling profiles.
- Continue forward parameter may be passed for cycling profiles.
- Considering OSM tag smoothness=impassable in routing.
- First prototype of statistics provider in isochrones added.

### Fixed
- Remove tracking of the highest node in DownwardSearchEdgeFilter.
- Unable to find appropriate routing profile for optimized=true if not available.
- Possible Hash function in MultiTreeMetricsExtractor collision now removed.
- Minor speed up fix in ConcaveBallsIsochroneMapBuilder.
- Fix bug in RPHAST when location lies on a oneway road.
- Consider turn restrictions if optimized=false is passed.

### Changed
-

### Removed
-

### Deprecated
-<|MERGE_RESOLUTION|>--- conflicted
+++ resolved
@@ -12,11 +12,8 @@
 - Fixed way surface/type encoding issue ([#677](https://github.com/GIScience/openrouteservice/issues/677))
 - Querying shortest weighting can now use CH shortest preparation if available
 - Roads tagged with destination access are penalized the same way for hgv as for car ([#525](https://github.com/GIScience/openrouteservice/issues/525))
-<<<<<<< HEAD
 - JAVA_OPTS and CATALINA_OPTS were not correctly set in Docker setup ([#696](https://github.com/GIScience/openrouteservice/issues/696))
-=======
 - Suitability values in extra info are not underestimated ([#722](https://github.com/GIScience/openrouteservice/issues/722))
->>>>>>> 256f335a
 ### Changed
 - Refactor the algorithm selection process
 - Use ALT/A* Beeline for roundtrips. Enable Core-ALT-only for pedestrian profile.
