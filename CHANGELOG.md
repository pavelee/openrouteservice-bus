--- conflicted
+++ resolved
@@ -34,6 +34,8 @@
  -->
 
 ## [Unreleased]
+### Fixed
+- visibility of csv_factor and csv_column API parameters ([PR #1279](https://github.com/GIScience/openrouteservice/pull/1279))
 
 ## [6.8.1] - 2023-02-08
 ### Added
@@ -43,9 +45,6 @@
 - Fix security vulnerability and testing for the swagger docs api ([PR #1257](https://github.com/GIScience/openrouteservice/pull/1257))
 - update com.typesafe:config from 1.4.1 to 1.4.2
 - update log4j to version 2.19.0 and slf4j to 2.0.6
-<<<<<<< HEAD
-- visibility of csv_factor and csv_column API parameters ([PR #1279](https://github.com/GIScience/openrouteservice/pull/1279))
-=======
 - update junit:junit from 4.13.1 to 4.13.2
 - update org.postgresql:postgresql from 42.4.3 to 42.5.1
 - update com.fasterxml.jackson bundle from 2.13.3 to 2.14.2
@@ -58,7 +57,6 @@
 - update com.typesafe:config from 1.4.1 to 1.4.2
 - update springfox-swagger2 to 3.0.0
 - update org.ow2.asm:asm from 9.0 to 9.4
->>>>>>> e89b550d
 
 ## [6.8.0] - 2022-10-10
 ### Added
