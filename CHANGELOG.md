--- conflicted
+++ resolved
@@ -34,16 +34,6 @@
  -->
 
 ## [Unreleased]
-<<<<<<< HEAD
-## [6.6.3] - 2021-12-15
-### Fixed
-- switch to GH fork version v0.13.15-3 to address updated log4j version
-
-## [6.6.2] - 2021-12-15
-### Fixed
-- updated log4j version to 2.16.0 which addresses [CVE-2021-44228](https://nvd.nist.gov/vuln/detail/CVE-2021-44228)
-
-=======
 ### Added
 - add core matrix algorithm
 - add new workflow to build and publish the docker image ([#1035](https://github.com/GIScience/openrouteservice/pull/1035))
@@ -83,8 +73,15 @@
 - Improve travel time estimation for ferry routes ([#1037](https://github.com/GIScience/openrouteservice/issues/1037))
 - Resolving of HGV vehicle type-specific access restrictions does not require vehicle parameters to be set ([#1006](https://github.com/GIScience/openrouteservice/issues/1006))
 - updated log4j version to 2.15.0 which addresses [CVE-2021-44228](https://nvd.nist.gov/vuln/detail/CVE-2021-44228)
-- 
->>>>>>> db14c5b6
+
+## [6.6.3] - 2021-12-15
+### Fixed
+- switch to GH fork version v0.13.15-3 to address updated log4j version
+
+## [6.6.2] - 2021-12-15
+### Fixed
+- updated log4j version to 2.16.0 which addresses [CVE-2021-44228](https://nvd.nist.gov/vuln/detail/CVE-2021-44228)
+
 ## [6.6.1] - 2021-07-05
 ### Fixed
 - made ORSKafkaConsumerInitContextListener non-blocking
