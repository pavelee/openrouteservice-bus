--- conflicted
+++ resolved
@@ -63,20 +63,12 @@
 
 ## [5.0] - 2019-02-25
 ### Added
-<<<<<<< HEAD
-- Updated api code to use the Spring framework, with the v2 api being added (Issue #233)
-- Added support for ISO 3166-1 Alpha-2 / Alpha-3 codes for routing directions option avoid_countries (Issue #195)
-- Added support for free hand route option/ skip segments (Issue #167)
-- Added support for GH alternative_route algorithm (Issue #377)
-- Added check on matrix service to make sure that the requested locations are within the bounding area of the graph (Issue #408)
-- Makes docker and docker-compose deployment of openrouteservice more customizable (Issue #434)
-=======
 - Updated api code to use the Spring framework, with the v2 api being added ([Issue #233](https://github.com/GIScience/openrouteservice/issues/233))
 - Added support for ISO 3166-1 Alpha-2 / Alpha-3 codes for routing directions option avoid_countries ([Issue #195](https://github.com/GIScience/openrouteservice/issues/195))
 - Added support for free hand route option/ skip segments ([Issue #167](https://github.com/GIScience/openrouteservice/issues/167))
 - Added check on matrix service to make sure that the requested locations are within the bounding area of the graph ([Issue #408](https://github.com/GIScience/openrouteservice/issues/408))
 - Makes docker and docker-compose deployment of openrouteservice more customizable ([Issue #434](https://github.com/GIScience/openrouteservice/issues/434))
->>>>>>> af9cf767
+- Added support for GH alternative_route algorithm (Issue #377)
 ### Fixed
 - Fixed `geometry_simplify` parameter, which had no effect before. `geometry_simplify` is incompatible with `extra_info` ([#381](https://github.com/GIScience/openrouteservice/issues/381))
 ### Changed
