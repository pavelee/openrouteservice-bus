--- conflicted
+++ resolved
@@ -43,20 +43,17 @@
 - Improved wheelchair routing ([#980](https://github.com/GIScience/openrouteservice/pull/980))
 - Error message when point is not found even though `radius:-1` is specified ([#979](https://github.com/GIScience/openrouteservice/issues/979))
 - Formatting of tag filtering
-<<<<<<< HEAD
+- test config format and filetype to JSON
 ### Removed
 - old v1 API code and related classes
-=======
-- test config format and filetype to JSON
->>>>>>> e0796809
-### Fixed
-- References to old documentation now point to rendered version of new docs
+### Fixed
 - Errors in travel speed explanation
 
 ## [6.6.1] - 2021-07-05
 ### Fixed
 - made ORSKafkaConsumerInitContextListener non-blocking
 - Initialize edge centrality scores only for edges fully within bbox
+- References to old documentation now point to rendered version of new docs
 
 ## [6.6.0] - 2021-06-08
 ### Added
