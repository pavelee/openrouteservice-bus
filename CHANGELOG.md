--- conflicted
+++ resolved
@@ -8,6 +8,7 @@
 ### Added
 ### Fixed
 ### Changed
+- Make Docker setup more flexible wrt customizations (#627)
 ### Deprecated
 
 ## [6.0.0] - 2019-12-03
@@ -23,14 +24,10 @@
 - Encoding of waytype ferry ([#573](https://github.com/GIScience/openrouteservice/issues/573))
 - Refactored Core-ALT algorithm so that it can be used globally
 ### Changed
-<<<<<<< HEAD
-- Make Docker setup more flexible wrt customizations (#627)
-=======
 - Updated GraphHopper to newer version (0.12)
 - Reworked flag encoders to use the methods provided by GraphHopper 0.12
 - Renamed packages to follow naming conventions
 - Cleanup of a number of code files
->>>>>>> 13f19fec
 ### Deprecated
 - Removed geocoding endpoint and code
 - Removed accessibilty endpoint and code 
