<?xml version="1.0" encoding="UTF-8" standalone="no"?>
<project xmlns="http://maven.apache.org/POM/4.0.0" xmlns:xsi="http://www.w3.org/2001/XMLSchema-instance"
         xsi:schemaLocation="http://maven.apache.org/POM/4.0.0 http://maven.apache.org/xsd/maven-4.0.0.xsd">
    <parent>
        <groupId>org.springframework.boot</groupId>
        <artifactId>spring-boot-starter-parent</artifactId>
        <version>3.4.4</version>
        <relativePath/> <!-- lookup parent from repository -->
    </parent>

    <modelVersion>4.0.0</modelVersion>
    <groupId>org.heigit.ors</groupId>
    <artifactId>openrouteservice</artifactId>
    <version>9.2.0-SNAPSHOT</version>
    <packaging>pom</packaging>
    <name>openrouteservice</name>
    <url>https://openrouteservice.org</url>
    <inceptionYear>2008</inceptionYear>
    <issueManagement>
        <system>GitHub</system>
        <url>https://github.com/GIScience/openrouteservice/issues</url>
    </issueManagement>
    <scm>
        <url>git@github.com:GIScience/openrouteservice.git</url>
        <connection>git@github.com:GIScience/openrouteservice.git</connection>
        <developerConnection>git@github.com:GIScience/openrouteservice.git</developerConnection>
    </scm>

    <modules>
        <module>ors-engine</module>
        <module>ors-api</module>
        <module>ors-report-aggregation</module>
        <module>ors-test-scenarios</module>
        <module>ors-benchmark</module>
    </modules>

    <properties>
        <packagingValue>jar</packagingValue>
        <java.version>17</java.version>
        <maven.compiler.source>${java.version}</maven.compiler.source>
        <maven.compiler.target>${java.version}</maven.compiler.target>
        <project.build.sourceEncoding>UTF-8</project.build.sourceEncoding>
        <project.reporting.outputEncoding>UTF-8</project.reporting.outputEncoding>
        <project.timestamp>${maven.build.timestamp}</project.timestamp>
        <maven.build.timestamp.format>yyyy-MM-dd'T'HH:mm:ss'Z'</maven.build.timestamp.format>

        <!-- switch graphhopper versions to enable debugging -->
<<<<<<< HEAD
        <graphhopper.version>v4.9.7</graphhopper.version>
        <!--        <graphhopper.version>4.9-SNAPSHOT</graphhopper.version>-->
=======
        <graphhopper.version>v4.9.8</graphhopper.version>
<!--        <graphhopper.version>4.9-SNAPSHOT</graphhopper.version>-->
>>>>>>> 14ab2195
        <lombok.version>1.18.34</lombok.version>
        <slf4j.version>2.0.13</slf4j.version>
        <log4j.version>2.22.1</log4j.version>
        <springdoc-openapi-starter.version>2.8.0</springdoc-openapi-starter.version>
        <swagger-core.version>2.2.27</swagger-core.version>
        <swagger-parser.version>2.1.24</swagger-parser.version>
        <snakeyaml.version>2.2</snakeyaml.version>
        <geotools.version>32.1</geotools.version>
        <fasterxml.jackson.version>2.18.2</fasterxml.jackson.version>
        <commons-io.version>2.16.1</commons-io.version>
        <commons-logging.version>1.3.4</commons-logging.version>
        <commons-compress.version>1.27.1</commons-compress.version>
        <commons-compiler.version>3.1.12</commons-compiler.version>
        <typesafe-config.version>1.4.1</typesafe-config.version>
        <jts.version>1.19.0</jts.version>
        <org-json.version>20240303</org-json.version>
        <postgresql.version>42.7.3</postgresql.version>
        <progressbar.version>0.10.0</progressbar.version>
        <guava.version>33.2.1-jre</guava.version>
        <jline.version>3.26.3</jline.version>
        <jqwik.version>1.9.0</jqwik.version>
        <json-simple.version>1.1.1</json-simple.version>
        <hamcrest.version>2.2</hamcrest.version>
        <hppc.version>0.8.2</hppc.version>

        <gson-fire-version>1.8.5</gson-fire-version>
        <okhttp-version>4.10.0</okhttp-version>
        <gson-version>2.9.1</gson-version>
        <commons-lang3.version>3.17.0</commons-lang3.version>
        <jackson-databind-nullable-version>0.2.6</jackson-databind-nullable-version>
        <javax-annotation-api.version>1.3.2</javax-annotation-api.version>
        <jakarta-annotation-version>1.3.5</jakarta-annotation-version>

        <jupiter.version>5.11.4</jupiter.version>
        <mockito.version>5.12.0</mockito.version>
        <rest-assured.version>5.5.1</rest-assured.version>
        <testcontainers.version>1.20.6</testcontainers.version>
        <mockito-core-version>3.12.4</mockito-core-version>
        <javax.ws.rs-api-version>2.1.1</javax.ws.rs-api-version>
        <jsr311-api-version>1.1.1</jsr311-api-version>
        <project.build.sourceEncoding>UTF-8</project.build.sourceEncoding>
        <spotless.version>2.27.2</spotless.version>
        <surefire.version>3.5.2</surefire.version>
        <httpclient5.version>5.4.4</httpclient5.version>
        <gatling.version>3.13.4</gatling.version>
        <gatling-maven-plugin.version>4.13.0</gatling-maven-plugin.version>
        <commons-cli.version>1.5.0</commons-cli.version>
        <sonar.projectKey>GIScience_openrouteservice</sonar.projectKey>
        <sonar.moduleKey>${project.artifactId}</sonar.moduleKey>
        <sonar.organization>giscience</sonar.organization>
        <sonar.host.url>https://sonarcloud.io</sonar.host.url>
        <sonar.coverage.jacoco.xmlReportPaths>
            ${maven.multiModuleProjectDirectory}/ors-report-aggregation/target/site/jacoco-aggregate/jacoco.xml
        </sonar.coverage.jacoco.xmlReportPaths>
    </properties>

    <repositories>
        <repository>
            <id>heigit-nexus-public</id>
            <name>HeiGIT maven repositories</name>
            <url>https://repo.heigit.org/repository/maven-public/</url>
        </repository>
        <repository>
            <id>osgeo</id>
            <name>OSGeo Release Repository</name>
            <url>https://repo.osgeo.org/repository/release/</url>
            <snapshots>
                <enabled>false</enabled>
            </snapshots>
            <releases>
                <enabled>true</enabled>
            </releases>
        </repository>
        <repository>
            <id>central</id>
            <url>https://repo.maven.apache.org/maven2</url>
            <releases>
                <enabled>true</enabled>
                <updatePolicy>daily</updatePolicy>
            </releases>
            <snapshots>
                <enabled>false</enabled>
                <updatePolicy>always</updatePolicy>
            </snapshots>
        </repository>
    </repositories>

    <profiles>
        <profile>
            <id>buildWar</id>
            <properties>
                <packagingValue>war</packagingValue>
            </properties>
        </profile>
        <profile>
            <id>buildFatJar</id>
            <properties>
                <packagingValue>jar</packagingValue>
            </properties>
            <activation>
                <activeByDefault>true</activeByDefault>
            </activation>
        </profile>
    </profiles>

    <dependencyManagement>
        <dependencies>
            <dependency>
                <groupId>org.apache.maven.surefire</groupId>
                <artifactId>surefire-junit-platform</artifactId>
                <version>${surefire.version}</version>
                <scope>test</scope>
            </dependency>
            <dependency>
                <groupId>com.github.GIScience.graphhopper</groupId>
                <artifactId>graphhopper-core</artifactId>
                <version>${graphhopper.version}</version>
                <exclusions>
                    <exclusion>
                        <groupId>com.fasterxml.jackson.dataformat</groupId>
                        <artifactId>jackson-dataformat-xml</artifactId>
                    </exclusion>
                    <exclusion>
                        <groupId>com.fasterxml.jackson.dataformat</groupId>
                        <artifactId>jackson-datatype-jts</artifactId>
                    </exclusion>
                </exclusions>
            </dependency>

            <dependency>
                <groupId>com.github.GIScience.graphhopper</groupId>
                <artifactId>graphhopper-web-api</artifactId>
                <version>${graphhopper.version}</version>
                <exclusions>
                    <exclusion>
                        <groupId>com.fasterxml.jackson.dataformat</groupId>
                        <artifactId>jackson-dataformat-xml</artifactId>
                    </exclusion>
                    <exclusion>
                        <groupId>com.fasterxml.jackson.dataformat</groupId>
                        <artifactId>jackson-datatype-jts</artifactId>
                    </exclusion>
                </exclusions>
            </dependency>

            <dependency>
                <groupId>com.github.GIScience.graphhopper</groupId>
                <artifactId>graphhopper-reader-gtfs</artifactId>
                <version>${graphhopper.version}</version>
                <exclusions>
                    <exclusion>
                        <groupId>com.fasterxml.jackson.dataformat</groupId>
                        <artifactId>jackson-dataformat-xml</artifactId>
                    </exclusion>
                </exclusions>
            </dependency>

            <dependency>
                <groupId>com.github.GIScience.graphhopper</groupId>
                <artifactId>graphhopper-map-matching</artifactId>
                <version>${graphhopper.version}</version>
                <exclusions>
                    <exclusion>
                        <groupId>com.fasterxml.jackson.dataformat</groupId>
                        <artifactId>jackson-dataformat-xml</artifactId>
                    </exclusion>
                </exclusions>
            </dependency>

            <dependency>
                <groupId>org.projectlombok</groupId>
                <artifactId>lombok</artifactId>
                <version>${lombok.version}</version>
            </dependency>

            <!-- As long as swagger-parser uses snakeyaml <2 it cannot be used. Too many vulnerabilities. -->
            <!-- The package is updated quite often. -->
            <dependency>
                <groupId>io.swagger.parser.v3</groupId>
                <artifactId>swagger-parser</artifactId>
                <version>${swagger-parser.version}</version>
                <scope>test</scope>
            </dependency>

            <dependency>
                <groupId>io.swagger.parser.v3</groupId>
                <artifactId>swagger-parser-core</artifactId>
                <version>${swagger-parser.version}</version>
                <scope>test</scope>
            </dependency>

            <dependency>
                <groupId>io.swagger.core.v3</groupId>
                <artifactId>swagger-models</artifactId>
                <version>${swagger-core.version}</version>
            </dependency>

            <dependency>
                <groupId>io.swagger.core.v3</groupId>
                <artifactId>swagger-annotations</artifactId>
                <version>${swagger-core.version}</version>
                <scope>test</scope>
            </dependency>

            <dependency>
                <groupId>org.springdoc</groupId>
                <artifactId>springdoc-openapi-starter-webmvc-ui</artifactId>
                <version>${springdoc-openapi-starter.version}</version>
            </dependency>

            <dependency>
                <groupId>org.apache.logging.log4j</groupId>
                <artifactId>log4j</artifactId>
                <type>pom</type>
                <version>${log4j.version}</version>
            </dependency>

            <dependency>
                <groupId>org.apache.logging.log4j</groupId>
                <artifactId>log4j-1.2-api</artifactId>
                <version>${log4j.version}</version>
            </dependency>

            <dependency>
                <groupId>org.apache.logging.log4j</groupId>
                <artifactId>log4j-api</artifactId>
                <version>${log4j.version}</version>
            </dependency>

            <dependency>
                <groupId>org.apache.logging.log4j</groupId>
                <artifactId>log4j-core</artifactId>
                <version>${log4j.version}</version>
            </dependency>

            <dependency>
                <groupId>commons-io</groupId>
                <artifactId>commons-io</artifactId>
                <version>${commons-io.version}</version>
            </dependency>

            <dependency>
                <groupId>commons-logging</groupId>
                <artifactId>commons-logging</artifactId>
                <version>${commons-logging.version}</version>
            </dependency>

            <dependency>
                <groupId>org.apache.commons</groupId>
                <artifactId>commons-compress</artifactId>
                <version>${commons-compress.version}</version>
            </dependency>

            <dependency>
                <groupId>org.codehaus.janino</groupId>
                <artifactId>commons-compiler</artifactId>
                <version>${commons-compiler.version}</version>
            </dependency>

            <dependency>
                <groupId>com.google.guava</groupId>
                <artifactId>guava</artifactId>
                <version>${guava.version}</version>
            </dependency>

            <dependency>
                <groupId>com.googlecode.json-simple</groupId>
                <artifactId>json-simple</artifactId>
                <version>${json-simple.version}</version>
            </dependency>

            <dependency>
                <groupId>com.fasterxml.jackson.datatype</groupId>
                <artifactId>jackson-datatype-jsr310</artifactId>
                <version>${fasterxml.jackson.version}</version>
            </dependency>

            <dependency>
                <groupId>com.fasterxml.jackson.datatype</groupId>
                <artifactId>jackson-datatype-jts</artifactId>
                <version>${fasterxml.jackson.version}</version>
            </dependency>

            <dependency>
                <groupId>com.fasterxml.jackson.dataformat</groupId>
                <artifactId>jackson-dataformat-yaml</artifactId>
                <version>${fasterxml.jackson.version}</version>
            </dependency>

            <dependency>
                <groupId>com.fasterxml.jackson.dataformat</groupId>
                <artifactId>jackson-dataformat-csv</artifactId>
                <version>${fasterxml.jackson.version}</version>
            </dependency>

            <dependency>
                <groupId>com.fasterxml.jackson.core</groupId>
                <artifactId>jackson-databind</artifactId>
                <version>${fasterxml.jackson.version}</version>
            </dependency>

            <dependency>
                <groupId>com.fasterxml.jackson.core</groupId>
                <artifactId>jackson-core</artifactId>
                <version>${fasterxml.jackson.version}</version>
            </dependency>

            <dependency>
                <groupId>com.fasterxml.jackson.core</groupId>
                <artifactId>jackson-annotations</artifactId>
                <version>${fasterxml.jackson.version}</version>
            </dependency>

            <dependency>
                <groupId>com.typesafe</groupId>
                <artifactId>config</artifactId>
                <version>${typesafe-config.version}</version>
            </dependency>

            <dependency>
                <groupId>me.tongfei</groupId>
                <artifactId>progressbar</artifactId>
                <version>${progressbar.version}</version>
                <exclusions>
                    <exclusion>
                        <groupId>org.jline</groupId>
                        <artifactId>jline</artifactId>
                    </exclusion>
                </exclusions>
            </dependency>

            <dependency>
                <groupId>org.jline</groupId>
                <artifactId>jline</artifactId>
                <version>${jline.version}</version>
            </dependency>

            <dependency>
                <groupId>net.jqwik</groupId>
                <artifactId>jqwik</artifactId>
                <version>${jqwik.version}</version>
            </dependency>

            <dependency>
                <groupId>net.jqwik</groupId>
                <artifactId>jqwik-api</artifactId>
                <version>${jqwik.version}</version>
            </dependency>

            <dependency>
                <groupId>org.locationtech.jts</groupId>
                <artifactId>jts-core</artifactId>
                <version>${jts.version}</version>
            </dependency>

            <dependency>
                <groupId>org.geotools</groupId>
                <artifactId>gt-main</artifactId>
                <version>${geotools.version}</version>
            </dependency>

            <dependency>
                <groupId>org.geotools</groupId>
                <artifactId>gt-metadata</artifactId>
                <version>${geotools.version}</version>
            </dependency>

            <dependency>
                <groupId>org.geotools</groupId>
                <artifactId>gt-referencing</artifactId>
                <version>${geotools.version}</version>
            </dependency>

            <dependency>
                <groupId>org.geotools</groupId>
                <artifactId>gt-epsg-hsql</artifactId>
                <version>${geotools.version}</version>
            </dependency>

            <dependency>
                <groupId>org.geotools</groupId>
                <artifactId>gt-geojson</artifactId>
                <version>${geotools.version}</version>
            </dependency>

            <dependency>
                <groupId>org.geotools</groupId>
                <artifactId>gt-swing</artifactId>
                <version>${geotools.version}</version>
            </dependency>

            <dependency>
                <groupId>org.geotools</groupId>
                <artifactId>gt-shapefile</artifactId>
                <version>${geotools.version}</version>
            </dependency>

            <dependency>
                <groupId>org.json</groupId>
                <artifactId>json</artifactId>
                <version>${org-json.version}</version>
            </dependency>

            <!-- https://mvnrepository.com/artifact/org.postgresql/postgresql -->
            <dependency>
                <groupId>org.postgresql</groupId>
                <artifactId>postgresql</artifactId>
                <version>${postgresql.version}</version>
            </dependency>

            <dependency>
                <groupId>org.slf4j</groupId>
                <artifactId>slf4j-api</artifactId>
                <version>${slf4j.version}</version>
            </dependency>

            <dependency>
                <groupId>org.hamcrest</groupId>
                <artifactId>hamcrest</artifactId>
                <version>${hamcrest.version}</version>
            </dependency>

            <dependency>
                <groupId>com.carrotsearch</groupId>
                <artifactId>hppc</artifactId>
                <version>${hppc.version}</version>
            </dependency>

            <dependency>
                <groupId>org.junit.jupiter</groupId>
                <artifactId>junit-jupiter-api</artifactId>
                <version>${jupiter.version}</version>
            </dependency>

            <dependency>
                <groupId>org.junit.jupiter</groupId>
                <artifactId>junit-jupiter-params</artifactId>
                <version>${jupiter.version}</version>
            </dependency>

            <dependency>
                <groupId>io.rest-assured</groupId>
                <artifactId>rest-assured</artifactId>
                <version>${rest-assured.version}</version>
                <exclusions>
                    <!-- Conflicts with httpclient5 which has a higher patch version. -->
                    <exclusion>
                        <groupId>org.apache.httpcomponents</groupId>
                        <artifactId>httpclient</artifactId>
                    </exclusion>
                    <exclusion>
                        <groupId>org.apache.httpcomponents</groupId>
                        <artifactId>httpcore</artifactId>
                    </exclusion>
                </exclusions>
            </dependency>

            <dependency>
                <groupId>org.assertj</groupId>
                <artifactId>assertj-core</artifactId>
                <version>${assertj.version}</version>
            </dependency>

            <dependency>
                <groupId>org.mockito</groupId>
                <artifactId>mockito-core</artifactId>
                <version>${mockito.version}</version>
            </dependency>

            <dependency>
                <groupId>org.mockito</groupId>
                <artifactId>mockito-junit-jupiter</artifactId>
                <version>${mockito.version}</version>
            </dependency>

            <dependency>
                <groupId>org.testcontainers</groupId>
                <artifactId>testcontainers</artifactId>
                <version>${testcontainers.version}</version>
            </dependency>
            <dependency>
                <groupId>org.testcontainers</groupId>
                <artifactId>junit-jupiter</artifactId>
                <version>${testcontainers.version}</version>
            </dependency>
            <dependency>
                <groupId>org.testcontainers</groupId>
                <artifactId>nginx</artifactId>
                <version>${testcontainers.version}</version>
            </dependency>
            <dependency>
                <groupId>org.apache.httpcomponents.client5</groupId>
                <artifactId>httpclient5</artifactId>
                <version>${httpclient5.version}</version>
            </dependency>

            <dependency>
                <groupId>org.apache.httpcomponents.client5</groupId>
                <artifactId>httpclient5-fluent</artifactId>
                <version>${httpclient5.version}</version>
            </dependency>

            <dependency>
                <groupId>io.gatling.highcharts</groupId>
                <artifactId>gatling-charts-highcharts</artifactId>
                <version>${gatling.version}</version>
            </dependency>

            <dependency>
                <groupId>commons-cli</groupId>
                <artifactId>commons-cli</artifactId>
                <version>${commons-cli.version}</version>
            </dependency>
        </dependencies>
    </dependencyManagement>

    <build>
        <plugins>
            <plugin>
                <groupId>org.apache.maven.plugins</groupId>
                <artifactId>maven-compiler-plugin</artifactId>
            </plugin>

            <plugin>
                <groupId>org.springframework.boot</groupId>
                <artifactId>spring-boot-maven-plugin</artifactId>
                <configuration>
                    <skip>true</skip>
                </configuration>
            </plugin>

            <plugin>
                <groupId>org.apache.maven.plugins</groupId>
                <artifactId>maven-surefire-plugin</artifactId>
                <configuration>
                    <!--don't run API tests by default only through profile "apitests" -->
                    <excludes>
                        <exclude>**/apitests/**</exclude>
                        <exclude>**/integrationtests/**</exclude>
                    </excludes>
                    <!--suppress UnresolvedMavenProperty -->
                    <argLine>-Duser.language=en -Duser.region=US -Dillegal-access=permit ${surefireArgLine}</argLine>
                </configuration>
            </plugin>

            <plugin>
                <groupId>org.jacoco</groupId>
                <artifactId>jacoco-maven-plugin</artifactId>
                <executions>
                    <!-- prepare agent for measuring unit tests -->
                    <execution>
                        <id>prepare-unit-tests</id>
                        <goals>
                            <goal>prepare-agent</goal>
                        </goals>
                        <configuration>
                            <propertyName>surefireArgLine</propertyName>
                        </configuration>
                    </execution>
                    <execution>
                        <id>report</id>
                        <phase>test</phase>
                        <goals>
                            <goal>report</goal>
                        </goals>
                    </execution>
                </executions>
            </plugin>

            <plugin>
                <groupId>org.apache.maven.plugins</groupId>
                <artifactId>maven-enforcer-plugin</artifactId>
                <executions>
                    <execution>
                        <id>enforce-maven</id>
                        <goals>
                            <goal>enforce</goal>
                        </goals>
                        <configuration>
                            <rules>
                                <requireMavenVersion>
                                    <version>3.6</version>
                                </requireMavenVersion>
                            </rules>
                        </configuration>
                    </execution>
                </executions>
            </plugin>
        </plugins>
        <pluginManagement>
            <plugins>
                <!-- clean lifecycle, see https://maven.apache.org/ref/current/maven-core/lifecycles.html#clean_Lifecycle -->
                <plugin>
                    <artifactId>maven-clean-plugin</artifactId>
                    <version>3.1.0</version>
                </plugin>
                <plugin>
                    <artifactId>maven-compiler-plugin</artifactId>
                    <version>3.10.1</version>
                </plugin>
                <plugin>
                    <artifactId>maven-deploy-plugin</artifactId>
                    <version>2.8.2</version>
                </plugin>
                <plugin>
                    <artifactId>maven-enforcer-plugin</artifactId>
                    <version>3.2.1</version>
                </plugin>
                <plugin>
                    <artifactId>maven-gpg-plugin</artifactId>
                    <version>3.0.1</version>
                </plugin>
                <plugin>
                    <artifactId>maven-install-plugin</artifactId>
                    <version>2.5.2</version>
                </plugin>
                <plugin>
                    <artifactId>maven-jar-plugin</artifactId>
                    <version>3.0.2</version>
                </plugin>
                <plugin>
                    <artifactId>maven-project-info-reports-plugin</artifactId>
                    <version>3.0.0</version>
                </plugin>
                <!-- default lifecycle, jar packaging: see https://maven.apache.org/ref/current/maven-core/default-bindings.html#Plugin_bindings_for_jar_packaging -->
                <plugin>
                    <artifactId>maven-resources-plugin</artifactId>
                    <version>3.3.1</version>
                </plugin>
                <!-- site lifecycle, see https://maven.apache.org/ref/current/maven-core/lifecycles.html#site_Lifecycle -->
                <plugin>
                    <artifactId>maven-site-plugin</artifactId>
                    <version>3.7.1</version>
                </plugin>
                <plugin>
                    <artifactId>maven-surefire-plugin</artifactId>
                    <version>${surefire.version}</version>
                </plugin>
                <plugin>
                    <artifactId>maven-war-plugin</artifactId>
                    <version>3.3.2</version>
                </plugin>
                <plugin>
                    <groupId>org.jacoco</groupId>
                    <artifactId>jacoco-maven-plugin</artifactId>
                    <version>0.8.12</version>
                </plugin>
            </plugins>
        </pluginManagement>
    </build>
</project><|MERGE_RESOLUTION|>--- conflicted
+++ resolved
@@ -45,13 +45,8 @@
         <maven.build.timestamp.format>yyyy-MM-dd'T'HH:mm:ss'Z'</maven.build.timestamp.format>
 
         <!-- switch graphhopper versions to enable debugging -->
-<<<<<<< HEAD
-        <graphhopper.version>v4.9.7</graphhopper.version>
-        <!--        <graphhopper.version>4.9-SNAPSHOT</graphhopper.version>-->
-=======
         <graphhopper.version>v4.9.8</graphhopper.version>
 <!--        <graphhopper.version>4.9-SNAPSHOT</graphhopper.version>-->
->>>>>>> 14ab2195
         <lombok.version>1.18.34</lombok.version>
         <slf4j.version>2.0.13</slf4j.version>
         <log4j.version>2.22.1</log4j.version>
