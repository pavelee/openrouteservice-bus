--- conflicted
+++ resolved
@@ -380,11 +380,7 @@
                 .then()
                 .body("any { it.key == 'type' }", is(true))
                 .body("any { it.key == 'features' }", is(true))
-<<<<<<< HEAD
-                .body("features[0].geometry.coordinates[0].size()", is(75))
-=======
-                .body("features[0].geometry.coordinates[0].size", is(69))
->>>>>>> e69a606e
+                .body("features[0].geometry.coordinates[0].size()", is(69))
                 .statusCode(200);
 
         body.put("smoothing", "100");
@@ -398,11 +394,7 @@
                 .then()
                 .body("any { it.key == 'type' }", is(true))
                 .body("any { it.key == 'features' }", is(true))
-<<<<<<< HEAD
-                .body("features[0].geometry.coordinates[0].size()", is(89))
-=======
-                .body("features[0].geometry.coordinates[0].size", is(94))
->>>>>>> e69a606e
+                .body("features[0].geometry.coordinates[0].size()", is(94))
                 .statusCode(200);
     }
 
