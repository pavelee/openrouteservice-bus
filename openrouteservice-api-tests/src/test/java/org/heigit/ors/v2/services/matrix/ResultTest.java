--- conflicted
+++ resolved
@@ -25,14 +25,9 @@
 import org.junit.Test;
 
 import static io.restassured.RestAssured.given;
-<<<<<<< HEAD
 import static io.restassured.config.JsonConfig.jsonConfig;
 import static org.hamcrest.Matchers.*;
-
-=======
-import static org.hamcrest.Matchers.is;
 import static org.heigit.ors.v2.services.utils.CommonHeaders.jsonContent;
->>>>>>> a2681643
 
 @EndPointAnnotation(name = "matrix")
 @VersionAnnotation(version = "v2")
@@ -261,13 +256,8 @@
         body.put("metrics", getParameter("metricsDuration"));
 
         given()
-<<<<<<< HEAD
-                .config(JSON_CONFIG_DOUBLE_NUMBERS)
-                .header("Accept", "application/json")
-                .header("Content-Type", "application/json")
-=======
-                .headers(jsonContent)
->>>>>>> a2681643
+                .config(JSON_CONFIG_DOUBLE_NUMBERS)
+                .headers(jsonContent)
                 .pathParam("profile", getParameter("carProfile"))
                 .body(body.toString())
                 .when()
@@ -298,13 +288,8 @@
         body.put("metrics", getParameter("metricsDistance"));
 
         given()
-<<<<<<< HEAD
-                .config(JSON_CONFIG_DOUBLE_NUMBERS)
-                .header("Accept", "application/json")
-                .header("Content-Type", "application/json")
-=======
-                .headers(jsonContent)
->>>>>>> a2681643
+                .config(JSON_CONFIG_DOUBLE_NUMBERS)
+                .headers(jsonContent)
                 .pathParam("profile", getParameter("carProfile"))
                 .body(body.toString())
                 .when()
@@ -333,13 +318,8 @@
         body.put("metrics", getParameter("metricsAll"));
 
         given()
-<<<<<<< HEAD
-                .config(JSON_CONFIG_DOUBLE_NUMBERS)
-                .header("Accept", "application/json")
-                .header("Content-Type", "application/json")
-=======
-                .headers(jsonContent)
->>>>>>> a2681643
+                .config(JSON_CONFIG_DOUBLE_NUMBERS)
+                .headers(jsonContent)
                 .pathParam("profile", getParameter("carProfile"))
                 .body(body.toString())
                 .when()
@@ -383,13 +363,8 @@
 
 
         given()
-<<<<<<< HEAD
-                .config(JSON_CONFIG_DOUBLE_NUMBERS)
-                .header("Accept", "application/json")
-                .header("Content-Type", "application/json")
-=======
-                .headers(jsonContent)
->>>>>>> a2681643
+                .config(JSON_CONFIG_DOUBLE_NUMBERS)
+                .headers(jsonContent)
                 .pathParam("profile", getParameter("carProfile"))
                 .body(body.toString())
                 .when()
@@ -623,13 +598,8 @@
         JSONObject body = new JSONObject();
         body.put("locations", getParameter("locations"));
         given()
-<<<<<<< HEAD
-                .config(JSON_CONFIG_DOUBLE_NUMBERS)
-                .header("Accept", "application/json")
-                .header("Content-Type", "application/json")
-=======
-                .headers(jsonContent)
->>>>>>> a2681643
+                .config(JSON_CONFIG_DOUBLE_NUMBERS)
+                .headers(jsonContent)
                 .pathParam("profile", getParameter("carProfile"))
                 .body(body.toString())
                 .when()
@@ -670,13 +640,8 @@
         body.put("locations", getParameter("locations"));
         body.put("resolve_locations", true);
         given()
-<<<<<<< HEAD
-                .config(JSON_CONFIG_DOUBLE_NUMBERS)
-                .header("Accept", "application/json")
-                .header("Content-Type", "application/json")
-=======
-                .headers(jsonContent)
->>>>>>> a2681643
+                .config(JSON_CONFIG_DOUBLE_NUMBERS)
+                .headers(jsonContent)
                 .pathParam("profile", getParameter("carProfile"))
                 .body(body.toString())
                 .when()
@@ -722,13 +687,8 @@
         JSONObject body = new JSONObject();
         body.put("locations", getParameter("locations"));
         given()
-<<<<<<< HEAD
-                .config(JSON_CONFIG_DOUBLE_NUMBERS)
-                .header("Accept", "application/json")
-                .header("Content-Type", "application/json")
-=======
-                .headers(jsonContent)
->>>>>>> a2681643
+                .config(JSON_CONFIG_DOUBLE_NUMBERS)
+                .headers(jsonContent)
                 .pathParam("profile", getParameter("carProfile"))
                 .body(body.toString())
                 .when()
@@ -769,13 +729,8 @@
         body.put("locations", getParameter("locations"));
         body.put("resolve_locations", true);
         given()
-<<<<<<< HEAD
-                .config(JSON_CONFIG_DOUBLE_NUMBERS)
-                .header("Accept", "application/json")
-                .header("Content-Type", "application/json")
-=======
-                .headers(jsonContent)
->>>>>>> a2681643
+                .config(JSON_CONFIG_DOUBLE_NUMBERS)
+                .headers(jsonContent)
                 .pathParam("profile", getParameter("carProfile"))
                 .body(body.toString())
                 .when()
@@ -843,13 +798,8 @@
         body.put("metrics", getParameter("metricsDuration"));
 
         given()
-<<<<<<< HEAD
-                .config(JSON_CONFIG_DOUBLE_NUMBERS)
-                .header("Accept", "application/json")
-                .header("Content-Type", "application/json")
-=======
-                .headers(jsonContent)
->>>>>>> a2681643
+                .config(JSON_CONFIG_DOUBLE_NUMBERS)
+                .headers(jsonContent)
                 .pathParam("profile", getParameter("carProfile"))
                 .body(body.toString())
                 .when().log().ifValidationFails()
@@ -876,13 +826,8 @@
         body.put("metrics", getParameter("metricsDuration"));
 
         given()
-<<<<<<< HEAD
-                .config(JSON_CONFIG_DOUBLE_NUMBERS)
-                .header("Accept", "application/json")
-                .header("Content-Type", "application/json")
-=======
-                .headers(jsonContent)
->>>>>>> a2681643
+                .config(JSON_CONFIG_DOUBLE_NUMBERS)
+                .headers(jsonContent)
                 .pathParam("profile", getParameter("carProfile"))
                 .body(body.toString())
                 .when().log().ifValidationFails()
@@ -911,13 +856,8 @@
         body.put("destinations", new JSONArray(new int[] {2,3,4}));
 
         given()
-<<<<<<< HEAD
-                .config(JSON_CONFIG_DOUBLE_NUMBERS)
-                .header("Accept", "application/json")
-                .header("Content-Type", "application/json")
-=======
-                .headers(jsonContent)
->>>>>>> a2681643
+                .config(JSON_CONFIG_DOUBLE_NUMBERS)
+                .headers(jsonContent)
                 .pathParam("profile", getParameter("carProfile"))
                 .body(body.toString())
                 .when().log().ifValidationFails()
@@ -947,13 +887,8 @@
 
 
         given()
-<<<<<<< HEAD
-                .config(JSON_CONFIG_DOUBLE_NUMBERS)
-                .header("Accept", "application/json")
-                .header("Content-Type", "application/json")
-=======
-                .headers(jsonContent)
->>>>>>> a2681643
+                .config(JSON_CONFIG_DOUBLE_NUMBERS)
+                .headers(jsonContent)
                 .pathParam("profile", getParameter("carProfile"))
                 .body(body.toString())
                 .when()
