/*
 * This file is part of Openrouteservice.
 *
 * Openrouteservice is free software; you can redistribute it and/or modify it under the terms of the
 * GNU Lesser General Public License as published by the Free Software Foundation; either version 2.1
 * of the License, or (at your option) any later version.
 *
 * This library is distributed in the hope that it will be useful, but WITHOUT ANY WARRANTY;
 * without even the implied warranty of MERCHANTABILITY or FITNESS FOR A PARTICULAR PURPOSE.
 * See the GNU Lesser General Public License for more details.
 *
 * You should have received a copy of the GNU Lesser General Public License along with this library;
 * if not, see <https://www.gnu.org/licenses/>.
 */

package org.heigit.ors.api.requests.isochrones;

import com.fasterxml.jackson.annotation.JsonCreator;
import com.fasterxml.jackson.annotation.JsonIgnore;
import com.fasterxml.jackson.annotation.JsonInclude;
import com.fasterxml.jackson.annotation.JsonProperty;
import io.swagger.v3.oas.annotations.extensions.Extension;
import io.swagger.v3.oas.annotations.extensions.ExtensionProperty;
import io.swagger.v3.oas.annotations.media.Schema;
import org.heigit.ors.api.requests.common.APIRequest;
import org.heigit.ors.api.requests.routing.RouteRequestOptions;
import org.heigit.ors.exceptions.ParameterValueException;
import org.heigit.ors.isochrones.IsochroneMapCollection;
import org.heigit.ors.isochrones.IsochroneRequest;
import org.heigit.ors.isochrones.IsochronesErrorCodes;
import org.heigit.ors.routing.APIEnums;
import org.heigit.ors.routing.RoutingProfileType;

import java.time.LocalDateTime;
import java.util.List;

import static org.heigit.ors.api.services.ApiService.convertAPIEnumListToStrings;


@Schema(name = "IsochronesRequest", description = "The JSON body request sent to the isochrones service which defines options and parameters regarding the isochrones to generate.")
@JsonInclude(JsonInclude.Include.NON_DEFAULT)
public class IsochronesRequest extends APIRequest {
    public static final String PARAM_LOCATIONS = "locations";
    public static final String PARAM_LOCATION_TYPE = "location_type";
    public static final String PARAM_OPTIONS = "options";
    public static final String PARAM_RANGE = "range";
    public static final String PARAM_RANGE_TYPE = "range_type";
    public static final String PARAM_RANGE_UNITS = "units";
    public static final String PARAM_AREA_UNITS = "area_units";
    public static final String PARAM_INTERSECTIONS = "intersections";
    public static final String PARAM_ATTRIBUTES = "attributes";
    public static final String PARAM_INTERVAL = "interval";
    public static final String PARAM_SMOOTHING = "smoothing";
    public static final String PARAM_TIME = "time";

    @Schema(name= PARAM_LOCATIONS, description = "The locations to use for the route as an array of `longitude/latitude` pairs in WGS 84 (EPSG:4326)",
            example = "[[8.681495,49.41461],[8.686507,49.41943]]",
            requiredMode = Schema.RequiredMode.REQUIRED)
    @JsonProperty(PARAM_LOCATIONS)
    private Double[][] locations = new Double[][]{};
    @JsonIgnore
    private boolean hasLocations = false;

    @Schema(name= PARAM_LOCATION_TYPE, description = "`start` treats the location(s) as starting point, `destination` as goal.",
            defaultValue = "start")
    @JsonProperty(value = PARAM_LOCATION_TYPE)
    private IsochronesRequestEnums.LocationType locationType;
    @JsonIgnore
    private boolean hasLocationType = false;

    @Schema(name= PARAM_RANGE, description = "Maximum range value of the analysis in **seconds** for time and **metres** for distance." +
            "Alternatively a comma separated list of specific range values. Ranges will be the same for all locations.",
            example = "[ 300, 200 ]",
            requiredMode = Schema.RequiredMode.REQUIRED)
    @JsonProperty(PARAM_RANGE)
    private List<Double> range;
    @JsonIgnore
    private boolean hasRange = false;

    @Schema(name= PARAM_RANGE_TYPE,
            description = "Specifies the isochrones reachability type.", defaultValue = "time")
    @JsonProperty(value = PARAM_RANGE_TYPE, defaultValue = "time")
    private IsochronesRequestEnums.RangeType rangeType;
    @JsonIgnore
    private boolean hasRangeType = false;

    // unit only valid for range_type distance, will be ignored for range_time time
    @Schema(name= PARAM_RANGE_UNITS,
            description = "Specifies the distance units only if `range_type` is set to distance.\n" +
                    "Default: m. ",
            extensions = { @Extension(name = "validWhen", properties = {
                    @ExtensionProperty(name = "ref", value = "range_type"),
                    @ExtensionProperty(name = "value", value = "distance")}
            )},
            defaultValue = "m")
    @JsonProperty(value = PARAM_RANGE_UNITS)
    private APIEnums.Units rangeUnit;
    @JsonIgnore
    private boolean hasRangeUnits = false;

    @Schema(name= PARAM_OPTIONS,
            description = "Additional options for the isochrones request",
            example = "{\"avoid_borders\":\"all\"}")
    @JsonProperty(PARAM_OPTIONS)
    private RouteRequestOptions isochronesOptions;
    @JsonIgnore
    private boolean hasOptions = false;

    @Schema(hidden = true)
    private APIEnums.RouteResponseType responseType = APIEnums.RouteResponseType.GEOJSON;

    @Schema(name= PARAM_AREA_UNITS,
            description = "Specifies the area unit.\n" +
                    "Default: m. ",
            extensions = { @Extension(name = "validWhen", properties = {
                    @ExtensionProperty(name = "ref", value = "attributes"),
                    @ExtensionProperty(name = "value", value = "area")}
            )},
            defaultValue = "m")
    @JsonProperty(value = PARAM_AREA_UNITS)
    private APIEnums.Units areaUnit;
    @JsonIgnore
    private boolean hasAreaUnits = false;

    @Schema(name= PARAM_INTERSECTIONS,
            description = "Specifies whether to return intersecting polygons. ", defaultValue = "false")
    @JsonProperty(value = PARAM_INTERSECTIONS)
    private boolean intersections;
    @JsonIgnore
    private boolean hasIntersections = false;

    @Schema(name= PARAM_ATTRIBUTES, description = "List of isochrones attributes",
            example = "[\"area\"]")
    @JsonProperty(PARAM_ATTRIBUTES)
    private IsochronesRequestEnums.Attributes[] attributes;
    @JsonIgnore
    private boolean hasAttributes = false;

    @Schema(name= PARAM_INTERVAL, description = "Interval of isochrones or equidistants. This is only used if a single range value is given. " +
            "Value in **seconds** for time and **meters** for distance.",
            example = "30"
    )
    @JsonProperty(PARAM_INTERVAL)
    private Double interval;
    @JsonIgnore
    private boolean hasInterval = false;

    @Schema(name= PARAM_SMOOTHING,
            description = """
                    Applies a level of generalisation to the isochrone polygons generated as a `smoothing_factor` between `0` and `100.0`.
                    Generalisation is produced by determining a maximum length of a connecting line between two points found on the outside of a containing polygon.
                    If the distance is larger than a threshold value, the line between the two points is removed and a smaller connecting line between other points is used.
                    Note that the minimum length of this connecting line is ~1333m, and so when the `smoothing_factor` results in a distance smaller than this, the minimum value is used.
                    The threshold value is determined as `(maximum_radius_of_isochrone / 100) * smoothing_factor`.
                    Therefore, a value closer to 100 will result in a more generalised shape.
                    The polygon generation algorithm is based on Duckham and al. (2008) `"Efficient generation of simple polygons for characterizing the shape of a set of points in the plane."`""",
            example = "25")
    @JsonProperty(value = PARAM_SMOOTHING)
    private Double smoothing;
    @JsonIgnore
    private boolean hasSmoothing = false;

    @Schema(name= PARAM_TIME, description = "Departure date and time provided in local time zone",
            example = "2020-01-31T12:45:00", hidden = true)
    @JsonProperty(PARAM_TIME)
    private LocalDateTime time;
    @JsonIgnore
    private boolean hasTime = false;

    @JsonIgnore
    private IsochroneMapCollection isoMaps;
    @JsonIgnore
    private IsochroneRequest isochroneRequest;

    @JsonCreator
    public IsochronesRequest() {
    }

    public static String[] convertAttributes(IsochronesRequestEnums.Attributes[] attributes) {
        return convertAPIEnumListToStrings(attributes);
    }

    public static int convertToIsochronesProfileType(APIEnums.Profile profile) throws ParameterValueException {
        try {
            int profileFromString = RoutingProfileType.getFromString(profile.toString());
            if (profileFromString == 0) {
                throw new ParameterValueException(IsochronesErrorCodes.INVALID_PARAMETER_VALUE, "profile");
            }
            return profileFromString;
        } catch (Exception e) {
            throw new ParameterValueException(IsochronesErrorCodes.INVALID_PARAMETER_VALUE, "profile");
        }
    }

    public APIEnums.Units getAreaUnit() {
        return areaUnit;
    }

    public void setAreaUnit(APIEnums.Units areaUnit) {
        this.areaUnit = areaUnit;
        hasAreaUnits = true;
    }

    public boolean hasAreaUnits() {
        return hasAreaUnits;
    }

    public Double getSmoothing() {
        return smoothing;
    }

    public void setSmoothing(Double smoothing) {
        this.smoothing = smoothing;
        this.hasSmoothing = true;
    }

    public boolean hasSmoothing() {
        return hasSmoothing;
    }

    public APIEnums.RouteResponseType getResponseType() {
        return responseType;
    }

    public void setResponseType(APIEnums.RouteResponseType responseType) {
        this.responseType = responseType;
    }

    public boolean getIntersections() {
        return intersections;
    }

    public void setIntersections(Boolean intersections) {
        this.intersections = intersections;
        hasIntersections = true;
    }

    public boolean hasIntersections() {
        return hasIntersections;
    }

    public APIEnums.Units getRangeUnit() {
        return rangeUnit;
    }

    public void setRangeUnit(APIEnums.Units rangeUnit) {
        this.rangeUnit = rangeUnit;
        hasRangeUnits = true;
    }

    public boolean hasRangeUnits() {
        return hasRangeUnits;
    }

    public IsochronesRequestEnums.Attributes[] getAttributes() {
        return attributes;
    }

    public void setAttributes(IsochronesRequestEnums.Attributes[] attributes) {
        this.attributes = attributes;
        this.hasAttributes = true;
    }

    public boolean hasAttributes() {
        return hasAttributes;
    }

    public Double[][] getLocations() {
        return locations;
    }

    public void setLocations(Double[][] locations) {
        this.locations = locations;
        hasLocations = true;
    }

    public boolean hasLocations() {
        return hasLocations;
    }

    public IsochronesRequestEnums.LocationType getLocationType() {
        return locationType;
    }

    public void setLocationType(IsochronesRequestEnums.LocationType locationType) {
        this.locationType = locationType;
        hasLocationType = true;
    }

    public boolean hasLocationType() {
        return hasLocationType;
    }

    public RouteRequestOptions getIsochronesOptions() {
        return isochronesOptions;
    }

    public void setIsochronesOptions(RouteRequestOptions isochronesOptions) {
        this.isochronesOptions = isochronesOptions;
        this.hasOptions = true;
    }

    public boolean hasOptions() {
        return this.hasOptions;
    }

    public List<Double> getRange() {
        return range;
    }

    public void setRange(List<Double> range) {
        this.range = range;
        hasRange = true;
    }

    public boolean hasRange() {
        return hasRange;
    }

    public IsochronesRequestEnums.RangeType getRangeType() {
        return rangeType;
    }

    public void setRangeType(IsochronesRequestEnums.RangeType rangeType) {
        this.rangeType = rangeType;
        hasRangeType = true;
    }

    public boolean hasRangeType() {
        return hasRangeType;
    }

    public Double getInterval() {
        return interval;
    }

    public void setInterval(Double interval) {
        this.interval = interval;
        hasInterval = true;
    }

    public boolean hasInterval() {
        return hasInterval;
    }

    public LocalDateTime getTime() {
        return time;
    }

    public void setTime(LocalDateTime time) {
        this.time = time;
        hasTime = true;
    }

    public boolean hasTime() {
        return hasTime;
    }

<<<<<<< HEAD
=======
    public void generateIsochronesFromRequest(EndpointsProperties endpointsProperties) throws Exception {
        this.isochroneRequest = this.convertIsochroneRequest(endpointsProperties);
        // request object is built, now check if ors config allows all settings
        List<TravellerInfo> travellers = this.isochroneRequest.getTravellers();

        // TODO REFACTORING where should we put the validation code?
        validateAgainstConfig(this.isochroneRequest, travellers);

        if (!travellers.isEmpty()) {
            isoMaps = new IsochroneMapCollection();

            for (int i = 0; i < travellers.size(); ++i) {
                IsochroneSearchParameters searchParams = this.isochroneRequest.getSearchParameters(i);
                IsochroneMap isochroneMap = RoutingProfileManager.getInstance().buildIsochrone(searchParams);
                isoMaps.add(isochroneMap);
            }

        }
    }

    Float convertSmoothing(Double smoothingValue) throws ParameterValueException {
        float f = (float) smoothingValue.doubleValue();

        if (smoothingValue < 0 || smoothingValue > 100)
            throw new ParameterValueException(IsochronesErrorCodes.INVALID_PARAMETER_VALUE, IsochronesRequest.PARAM_SMOOTHING, smoothingValue.toString());

        return f;
    }

    String convertLocationType(IsochronesRequestEnums.LocationType locationType) throws ParameterValueException {
        IsochronesRequestEnums.LocationType value = switch (locationType) {
            case DESTINATION -> IsochronesRequestEnums.LocationType.DESTINATION;
            case START -> IsochronesRequestEnums.LocationType.START;
            default ->
                    throw new ParameterValueException(IsochronesErrorCodes.INVALID_PARAMETER_VALUE, IsochronesRequest.PARAM_LOCATION_TYPE, locationType.toString());
        };

        return value.toString();
    }

    TravelRangeType convertRangeType(IsochronesRequestEnums.RangeType rangeType) throws ParameterValueException {
        TravelRangeType travelRangeType = switch (rangeType) {
            case DISTANCE -> TravelRangeType.DISTANCE;
            case TIME -> TravelRangeType.TIME;
            default ->
                    throw new ParameterValueException(IsochronesErrorCodes.INVALID_PARAMETER_VALUE, IsochronesRequest.PARAM_RANGE_TYPE, rangeType.toString());
        };

        return travelRangeType;

    }

    String convertAreaUnit(APIEnums.Units unitsIn) throws ParameterValueException {

        DistanceUnit convertedAreaUnit;
        try {
            convertedAreaUnit = DistanceUnitUtil.getFromString(unitsIn.toString(), DistanceUnit.UNKNOWN);
            if (convertedAreaUnit == DistanceUnit.UNKNOWN)
                throw new ParameterValueException(IsochronesErrorCodes.INVALID_PARAMETER_VALUE, IsochronesRequest.PARAM_AREA_UNITS, unitsIn.toString());

            return DistanceUnitUtil.toString(convertedAreaUnit);

        } catch (Exception e) {
            throw new ParameterValueException(IsochronesErrorCodes.INVALID_PARAMETER_VALUE, IsochronesRequest.PARAM_AREA_UNITS, unitsIn.toString());
        }
    }

    String convertRangeUnit(APIEnums.Units unitsIn) throws ParameterValueException {

        DistanceUnit units;
        try {
            units = DistanceUnitUtil.getFromString(unitsIn.toString(), DistanceUnit.UNKNOWN);
            if (units == DistanceUnit.UNKNOWN)
                throw new ParameterValueException(IsochronesErrorCodes.INVALID_PARAMETER_VALUE, IsochronesRequest.PARAM_RANGE_UNITS, unitsIn.toString());
        } catch (Exception e) {
            throw new ParameterValueException(IsochronesErrorCodes.INVALID_PARAMETER_VALUE, IsochronesRequest.PARAM_RANGE_UNITS, unitsIn.toString());
        }
        return DistanceUnitUtil.toString(units);

    }

    Coordinate convertSingleCoordinate(Double[] coordinate) throws ParameterValueException {
        Coordinate realCoordinate;
        if (coordinate.length != 2) {
            throw new ParameterValueException(IsochronesErrorCodes.INVALID_PARAMETER_VALUE, IsochronesRequest.PARAM_LOCATIONS);
        }
        try {
            realCoordinate = new Coordinate(coordinate[0], coordinate[1]);
        } catch (Exception e) {
            throw new ParameterValueException(IsochronesErrorCodes.INVALID_PARAMETER_VALUE, IsochronesRequest.PARAM_LOCATIONS);
        }
        return realCoordinate;
    }

    IsochroneRequest convertIsochroneRequest(EndpointsProperties endpointsProperties) throws Exception {
        IsochroneRequest convertedIsochroneRequest = new IsochroneRequest();
        EndpointsProperties.EndpointIsochroneProperties isochroneProperties = endpointsProperties.getIsochrone();
        convertedIsochroneRequest.setMaximumLocations(isochroneProperties.getMaximumLocations());
        convertedIsochroneRequest.setAllowComputeArea(isochroneProperties.isAllowComputeArea());
        convertedIsochroneRequest.setMaximumIntervals(isochroneProperties.getMaximumIntervals());

        for (int i = 0; i < locations.length; i++) {
            Double[] location = locations[i];
            TravellerInfo travellerInfo = this.constructTravellerInfo(location);
            travellerInfo.setId(Integer.toString(i));
            try {
                convertedIsochroneRequest.addTraveller(travellerInfo);
            } catch (Exception ex) {
                throw new InternalServerException(IsochronesErrorCodes.UNKNOWN, IsochronesRequest.PARAM_INTERVAL);
            }
        }
        if (this.hasId())
            convertedIsochroneRequest.setId(this.getId());
        if (this.hasRangeUnits())
            convertedIsochroneRequest.setUnits(convertRangeUnit(rangeUnit));
        if (this.hasAreaUnits())
            convertedIsochroneRequest.setAreaUnits(convertAreaUnit(areaUnit));
        if (this.hasAttributes())
            convertedIsochroneRequest.setAttributes(convertAttributes(attributes));
        if (this.hasSmoothing())
            convertedIsochroneRequest.setSmoothingFactor(convertSmoothing(smoothing));
        if (this.hasIntersections())
            convertedIsochroneRequest.setIncludeIntersections(intersections);
        if (this.hasOptions())
            convertedIsochroneRequest.setCalcMethod(convertCalcMethod(CONCAVE_BALLS));
        else
            convertedIsochroneRequest.setCalcMethod(convertCalcMethod(FASTISOCHRONE));
        return convertedIsochroneRequest;

    }

    TravellerInfo constructTravellerInfo(Double[] coordinate) throws Exception {
        TravellerInfo travellerInfo = new TravellerInfo();

        RouteSearchParameters routeSearchParameters = this.constructRouteSearchParameters();
        travellerInfo.setRouteSearchParameters(routeSearchParameters);
        if (this.hasRangeType())
            travellerInfo.setRangeType(convertRangeType(rangeType));
        if (this.hasLocationType())
            travellerInfo.setLocationType(convertLocationType(locationType));
        travellerInfo.setLocation(convertSingleCoordinate(coordinate));
        travellerInfo.getRanges();
        //range + interval
        if (range == null) {
            throw new ParameterValueException(IsochronesErrorCodes.MISSING_PARAMETER, IsochronesRequest.PARAM_RANGE);
        }
        List<Double> rangeValues = range;
        Double intervalValue = interval;
        setRangeAndIntervals(travellerInfo, rangeValues, intervalValue);
        return travellerInfo;
    }

    RouteSearchParameters constructRouteSearchParameters() throws Exception {
        RouteSearchParameters routeSearchParameters = new RouteSearchParameters();
        int profileType;
        try {
            profileType = convertToIsochronesProfileType(this.getProfile());
        } catch (Exception e) {
            throw new ParameterValueException(IsochronesErrorCodes.INVALID_PARAMETER_VALUE, IsochronesRequest.PARAM_PROFILE);
        }

        if (profileType == RoutingProfileType.UNKNOWN)
            throw new ParameterValueException(IsochronesErrorCodes.INVALID_PARAMETER_VALUE, IsochronesRequest.PARAM_PROFILE);
        routeSearchParameters.setProfileType(profileType);

        if (this.hasOptions()) {
            routeSearchParameters = this.processIsochronesRequestOptions(routeSearchParameters);
        }
        if (this.hasTime()) {
            routeSearchParameters.setDeparture(this.getTime());
            routeSearchParameters.setArrival(this.getTime());
        }
        routeSearchParameters.setConsiderTurnRestrictions(false);
        return routeSearchParameters;
    }

    RouteSearchParameters processIsochronesRequestOptions(RouteSearchParameters parameters) throws StatusCodeException {
        RouteRequestOptions options = isochronesOptions;
        parameters = this.processRequestOptions(options, parameters);
        if (options.hasProfileParams())
            parameters.setProfileParams(convertParameters(options, parameters.getProfileType()));
        return parameters;
    }

    void validateAgainstConfig(IsochroneRequest isochroneRequest, List<TravellerInfo> travellers) throws StatusCodeException {
        if (!isochroneRequest.isAllowComputeArea() && isochroneRequest.hasAttribute("area"))
            throw new StatusCodeException(StatusCode.BAD_REQUEST, IsochronesErrorCodes.FEATURE_NOT_SUPPORTED, "Area computation is not enabled.");

        if (travellers.size() > isochroneRequest.getMaximumLocations())
            throw new ParameterOutOfRangeException(IsochronesErrorCodes.PARAMETER_VALUE_EXCEEDS_MAXIMUM, IsochronesRequest.PARAM_LOCATIONS, Integer.toString(travellers.size()), Integer.toString(isochroneRequest.getMaximumLocations()));

        for (TravellerInfo traveller : travellers) {
            int maxAllowedRange = IsochronesServiceSettings.getMaximumRange(traveller.getRouteSearchParameters().getProfileType(), isochroneRequest.getCalcMethod(), traveller.getRangeType());
            double maxRange = traveller.getMaximumRange();
            if (maxRange > maxAllowedRange)
                throw new ParameterOutOfRangeException(IsochronesErrorCodes.PARAMETER_VALUE_EXCEEDS_MAXIMUM, IsochronesRequest.PARAM_RANGE, Double.toString(maxRange), Integer.toString(maxAllowedRange));

            int maxIntervals = isochroneRequest.getMaximumIntervals();
            if (maxIntervals > 0 && maxIntervals < traveller.getRanges().length) {
                throw new ParameterOutOfRangeException(IsochronesErrorCodes.PARAMETER_VALUE_EXCEEDS_MINIMUM, IsochronesRequest.PARAM_INTERVAL, "Resulting number of " + traveller.getRanges().length + " isochrones exceeds maximum value of " + maxIntervals + ".");
            }
        }

    }

    void setRangeAndIntervals(TravellerInfo travellerInfo, List<Double> rangeValues, Double intervalValue) throws ParameterValueException, ParameterOutOfRangeException {
        double rangeValue = -1;
        if (rangeValues.size() == 1) {
            try {
                rangeValue = rangeValues.get(0);
                travellerInfo.setRanges(new double[]{rangeValue});
            } catch (NumberFormatException ex) {
                throw new ParameterValueException(IsochronesErrorCodes.INVALID_PARAMETER_VALUE, "range");
            }
        } else {
            double[] ranges = new double[rangeValues.size()];
            double maxRange = Double.MIN_VALUE;
            for (int i = 0; i < ranges.length; i++) {
                double dv = rangeValues.get(i);
                if (dv > maxRange)
                    maxRange = dv;
                ranges[i] = dv;
            }
            Arrays.sort(ranges);
            travellerInfo.setRanges(ranges);
        }
        // interval, only use if one range is defined

        if (rangeValues.size() == 1 && rangeValue != -1 && intervalValue != null) {
            if (intervalValue > rangeValue) {
                throw new ParameterOutOfRangeException(IsochronesErrorCodes.PARAMETER_VALUE_EXCEEDS_MAXIMUM, IsochronesRequest.PARAM_INTERVAL, Double.toString(intervalValue), Double.toString(rangeValue));
            }
            travellerInfo.setRanges(rangeValue, intervalValue);
        }
    }

    String convertCalcMethod(IsochronesRequestEnums.CalculationMethod bareCalcMethod) throws ParameterValueException {
        try {
            return switch (bareCalcMethod) {
                case CONCAVE_BALLS -> "concaveballs";
                case GRID -> "grid";
                case FASTISOCHRONE -> "fastisochrone";
                default -> "none";
            };
        } catch (Exception ex) {
            throw new ParameterValueException(IsochronesErrorCodes.INVALID_PARAMETER_VALUE, "calc_method");
        }
    }

>>>>>>> d23c69a3
    public IsochroneMapCollection getIsoMaps() {
        return isoMaps;
    }

    public void setIsoMaps(IsochroneMapCollection isoMaps) {
        this.isoMaps = isoMaps;
    }

    public IsochroneRequest getIsochroneRequest() {
        return isochroneRequest;
    }

    public void setIsochroneRequest(IsochroneRequest isochroneRequest) {
        this.isochroneRequest = isochroneRequest;
    }
}<|MERGE_RESOLUTION|>--- conflicted
+++ resolved
@@ -356,258 +356,6 @@
         return hasTime;
     }
 
-<<<<<<< HEAD
-=======
-    public void generateIsochronesFromRequest(EndpointsProperties endpointsProperties) throws Exception {
-        this.isochroneRequest = this.convertIsochroneRequest(endpointsProperties);
-        // request object is built, now check if ors config allows all settings
-        List<TravellerInfo> travellers = this.isochroneRequest.getTravellers();
-
-        // TODO REFACTORING where should we put the validation code?
-        validateAgainstConfig(this.isochroneRequest, travellers);
-
-        if (!travellers.isEmpty()) {
-            isoMaps = new IsochroneMapCollection();
-
-            for (int i = 0; i < travellers.size(); ++i) {
-                IsochroneSearchParameters searchParams = this.isochroneRequest.getSearchParameters(i);
-                IsochroneMap isochroneMap = RoutingProfileManager.getInstance().buildIsochrone(searchParams);
-                isoMaps.add(isochroneMap);
-            }
-
-        }
-    }
-
-    Float convertSmoothing(Double smoothingValue) throws ParameterValueException {
-        float f = (float) smoothingValue.doubleValue();
-
-        if (smoothingValue < 0 || smoothingValue > 100)
-            throw new ParameterValueException(IsochronesErrorCodes.INVALID_PARAMETER_VALUE, IsochronesRequest.PARAM_SMOOTHING, smoothingValue.toString());
-
-        return f;
-    }
-
-    String convertLocationType(IsochronesRequestEnums.LocationType locationType) throws ParameterValueException {
-        IsochronesRequestEnums.LocationType value = switch (locationType) {
-            case DESTINATION -> IsochronesRequestEnums.LocationType.DESTINATION;
-            case START -> IsochronesRequestEnums.LocationType.START;
-            default ->
-                    throw new ParameterValueException(IsochronesErrorCodes.INVALID_PARAMETER_VALUE, IsochronesRequest.PARAM_LOCATION_TYPE, locationType.toString());
-        };
-
-        return value.toString();
-    }
-
-    TravelRangeType convertRangeType(IsochronesRequestEnums.RangeType rangeType) throws ParameterValueException {
-        TravelRangeType travelRangeType = switch (rangeType) {
-            case DISTANCE -> TravelRangeType.DISTANCE;
-            case TIME -> TravelRangeType.TIME;
-            default ->
-                    throw new ParameterValueException(IsochronesErrorCodes.INVALID_PARAMETER_VALUE, IsochronesRequest.PARAM_RANGE_TYPE, rangeType.toString());
-        };
-
-        return travelRangeType;
-
-    }
-
-    String convertAreaUnit(APIEnums.Units unitsIn) throws ParameterValueException {
-
-        DistanceUnit convertedAreaUnit;
-        try {
-            convertedAreaUnit = DistanceUnitUtil.getFromString(unitsIn.toString(), DistanceUnit.UNKNOWN);
-            if (convertedAreaUnit == DistanceUnit.UNKNOWN)
-                throw new ParameterValueException(IsochronesErrorCodes.INVALID_PARAMETER_VALUE, IsochronesRequest.PARAM_AREA_UNITS, unitsIn.toString());
-
-            return DistanceUnitUtil.toString(convertedAreaUnit);
-
-        } catch (Exception e) {
-            throw new ParameterValueException(IsochronesErrorCodes.INVALID_PARAMETER_VALUE, IsochronesRequest.PARAM_AREA_UNITS, unitsIn.toString());
-        }
-    }
-
-    String convertRangeUnit(APIEnums.Units unitsIn) throws ParameterValueException {
-
-        DistanceUnit units;
-        try {
-            units = DistanceUnitUtil.getFromString(unitsIn.toString(), DistanceUnit.UNKNOWN);
-            if (units == DistanceUnit.UNKNOWN)
-                throw new ParameterValueException(IsochronesErrorCodes.INVALID_PARAMETER_VALUE, IsochronesRequest.PARAM_RANGE_UNITS, unitsIn.toString());
-        } catch (Exception e) {
-            throw new ParameterValueException(IsochronesErrorCodes.INVALID_PARAMETER_VALUE, IsochronesRequest.PARAM_RANGE_UNITS, unitsIn.toString());
-        }
-        return DistanceUnitUtil.toString(units);
-
-    }
-
-    Coordinate convertSingleCoordinate(Double[] coordinate) throws ParameterValueException {
-        Coordinate realCoordinate;
-        if (coordinate.length != 2) {
-            throw new ParameterValueException(IsochronesErrorCodes.INVALID_PARAMETER_VALUE, IsochronesRequest.PARAM_LOCATIONS);
-        }
-        try {
-            realCoordinate = new Coordinate(coordinate[0], coordinate[1]);
-        } catch (Exception e) {
-            throw new ParameterValueException(IsochronesErrorCodes.INVALID_PARAMETER_VALUE, IsochronesRequest.PARAM_LOCATIONS);
-        }
-        return realCoordinate;
-    }
-
-    IsochroneRequest convertIsochroneRequest(EndpointsProperties endpointsProperties) throws Exception {
-        IsochroneRequest convertedIsochroneRequest = new IsochroneRequest();
-        EndpointsProperties.EndpointIsochroneProperties isochroneProperties = endpointsProperties.getIsochrone();
-        convertedIsochroneRequest.setMaximumLocations(isochroneProperties.getMaximumLocations());
-        convertedIsochroneRequest.setAllowComputeArea(isochroneProperties.isAllowComputeArea());
-        convertedIsochroneRequest.setMaximumIntervals(isochroneProperties.getMaximumIntervals());
-
-        for (int i = 0; i < locations.length; i++) {
-            Double[] location = locations[i];
-            TravellerInfo travellerInfo = this.constructTravellerInfo(location);
-            travellerInfo.setId(Integer.toString(i));
-            try {
-                convertedIsochroneRequest.addTraveller(travellerInfo);
-            } catch (Exception ex) {
-                throw new InternalServerException(IsochronesErrorCodes.UNKNOWN, IsochronesRequest.PARAM_INTERVAL);
-            }
-        }
-        if (this.hasId())
-            convertedIsochroneRequest.setId(this.getId());
-        if (this.hasRangeUnits())
-            convertedIsochroneRequest.setUnits(convertRangeUnit(rangeUnit));
-        if (this.hasAreaUnits())
-            convertedIsochroneRequest.setAreaUnits(convertAreaUnit(areaUnit));
-        if (this.hasAttributes())
-            convertedIsochroneRequest.setAttributes(convertAttributes(attributes));
-        if (this.hasSmoothing())
-            convertedIsochroneRequest.setSmoothingFactor(convertSmoothing(smoothing));
-        if (this.hasIntersections())
-            convertedIsochroneRequest.setIncludeIntersections(intersections);
-        if (this.hasOptions())
-            convertedIsochroneRequest.setCalcMethod(convertCalcMethod(CONCAVE_BALLS));
-        else
-            convertedIsochroneRequest.setCalcMethod(convertCalcMethod(FASTISOCHRONE));
-        return convertedIsochroneRequest;
-
-    }
-
-    TravellerInfo constructTravellerInfo(Double[] coordinate) throws Exception {
-        TravellerInfo travellerInfo = new TravellerInfo();
-
-        RouteSearchParameters routeSearchParameters = this.constructRouteSearchParameters();
-        travellerInfo.setRouteSearchParameters(routeSearchParameters);
-        if (this.hasRangeType())
-            travellerInfo.setRangeType(convertRangeType(rangeType));
-        if (this.hasLocationType())
-            travellerInfo.setLocationType(convertLocationType(locationType));
-        travellerInfo.setLocation(convertSingleCoordinate(coordinate));
-        travellerInfo.getRanges();
-        //range + interval
-        if (range == null) {
-            throw new ParameterValueException(IsochronesErrorCodes.MISSING_PARAMETER, IsochronesRequest.PARAM_RANGE);
-        }
-        List<Double> rangeValues = range;
-        Double intervalValue = interval;
-        setRangeAndIntervals(travellerInfo, rangeValues, intervalValue);
-        return travellerInfo;
-    }
-
-    RouteSearchParameters constructRouteSearchParameters() throws Exception {
-        RouteSearchParameters routeSearchParameters = new RouteSearchParameters();
-        int profileType;
-        try {
-            profileType = convertToIsochronesProfileType(this.getProfile());
-        } catch (Exception e) {
-            throw new ParameterValueException(IsochronesErrorCodes.INVALID_PARAMETER_VALUE, IsochronesRequest.PARAM_PROFILE);
-        }
-
-        if (profileType == RoutingProfileType.UNKNOWN)
-            throw new ParameterValueException(IsochronesErrorCodes.INVALID_PARAMETER_VALUE, IsochronesRequest.PARAM_PROFILE);
-        routeSearchParameters.setProfileType(profileType);
-
-        if (this.hasOptions()) {
-            routeSearchParameters = this.processIsochronesRequestOptions(routeSearchParameters);
-        }
-        if (this.hasTime()) {
-            routeSearchParameters.setDeparture(this.getTime());
-            routeSearchParameters.setArrival(this.getTime());
-        }
-        routeSearchParameters.setConsiderTurnRestrictions(false);
-        return routeSearchParameters;
-    }
-
-    RouteSearchParameters processIsochronesRequestOptions(RouteSearchParameters parameters) throws StatusCodeException {
-        RouteRequestOptions options = isochronesOptions;
-        parameters = this.processRequestOptions(options, parameters);
-        if (options.hasProfileParams())
-            parameters.setProfileParams(convertParameters(options, parameters.getProfileType()));
-        return parameters;
-    }
-
-    void validateAgainstConfig(IsochroneRequest isochroneRequest, List<TravellerInfo> travellers) throws StatusCodeException {
-        if (!isochroneRequest.isAllowComputeArea() && isochroneRequest.hasAttribute("area"))
-            throw new StatusCodeException(StatusCode.BAD_REQUEST, IsochronesErrorCodes.FEATURE_NOT_SUPPORTED, "Area computation is not enabled.");
-
-        if (travellers.size() > isochroneRequest.getMaximumLocations())
-            throw new ParameterOutOfRangeException(IsochronesErrorCodes.PARAMETER_VALUE_EXCEEDS_MAXIMUM, IsochronesRequest.PARAM_LOCATIONS, Integer.toString(travellers.size()), Integer.toString(isochroneRequest.getMaximumLocations()));
-
-        for (TravellerInfo traveller : travellers) {
-            int maxAllowedRange = IsochronesServiceSettings.getMaximumRange(traveller.getRouteSearchParameters().getProfileType(), isochroneRequest.getCalcMethod(), traveller.getRangeType());
-            double maxRange = traveller.getMaximumRange();
-            if (maxRange > maxAllowedRange)
-                throw new ParameterOutOfRangeException(IsochronesErrorCodes.PARAMETER_VALUE_EXCEEDS_MAXIMUM, IsochronesRequest.PARAM_RANGE, Double.toString(maxRange), Integer.toString(maxAllowedRange));
-
-            int maxIntervals = isochroneRequest.getMaximumIntervals();
-            if (maxIntervals > 0 && maxIntervals < traveller.getRanges().length) {
-                throw new ParameterOutOfRangeException(IsochronesErrorCodes.PARAMETER_VALUE_EXCEEDS_MINIMUM, IsochronesRequest.PARAM_INTERVAL, "Resulting number of " + traveller.getRanges().length + " isochrones exceeds maximum value of " + maxIntervals + ".");
-            }
-        }
-
-    }
-
-    void setRangeAndIntervals(TravellerInfo travellerInfo, List<Double> rangeValues, Double intervalValue) throws ParameterValueException, ParameterOutOfRangeException {
-        double rangeValue = -1;
-        if (rangeValues.size() == 1) {
-            try {
-                rangeValue = rangeValues.get(0);
-                travellerInfo.setRanges(new double[]{rangeValue});
-            } catch (NumberFormatException ex) {
-                throw new ParameterValueException(IsochronesErrorCodes.INVALID_PARAMETER_VALUE, "range");
-            }
-        } else {
-            double[] ranges = new double[rangeValues.size()];
-            double maxRange = Double.MIN_VALUE;
-            for (int i = 0; i < ranges.length; i++) {
-                double dv = rangeValues.get(i);
-                if (dv > maxRange)
-                    maxRange = dv;
-                ranges[i] = dv;
-            }
-            Arrays.sort(ranges);
-            travellerInfo.setRanges(ranges);
-        }
-        // interval, only use if one range is defined
-
-        if (rangeValues.size() == 1 && rangeValue != -1 && intervalValue != null) {
-            if (intervalValue > rangeValue) {
-                throw new ParameterOutOfRangeException(IsochronesErrorCodes.PARAMETER_VALUE_EXCEEDS_MAXIMUM, IsochronesRequest.PARAM_INTERVAL, Double.toString(intervalValue), Double.toString(rangeValue));
-            }
-            travellerInfo.setRanges(rangeValue, intervalValue);
-        }
-    }
-
-    String convertCalcMethod(IsochronesRequestEnums.CalculationMethod bareCalcMethod) throws ParameterValueException {
-        try {
-            return switch (bareCalcMethod) {
-                case CONCAVE_BALLS -> "concaveballs";
-                case GRID -> "grid";
-                case FASTISOCHRONE -> "fastisochrone";
-                default -> "none";
-            };
-        } catch (Exception ex) {
-            throw new ParameterValueException(IsochronesErrorCodes.INVALID_PARAMETER_VALUE, "calc_method");
-        }
-    }
-
->>>>>>> d23c69a3
     public IsochroneMapCollection getIsoMaps() {
         return isoMaps;
     }
