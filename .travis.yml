language: java
jdk: openjdk8

sudo: required
dist: trusty

before_install:
  - sudo sysctl -w net.ipv6.conf.all.disable_ipv6=1
  - sudo sysctl -w net.ipv6.conf.default.disable_ipv6=1
  - ip addr # for confirmation. can be skipped

branches:
  only:
  - master
  - development
  - integrate-travis
<<<<<<< HEAD
  - development-v6
=======
  - fix/#613-SonarQube-fails-on-external-PRs
>>>>>>> af9cf767

addons:
  sonarcloud:
    organization: "giscience"

git:
    depth: false

stages:
  - compile_test

jobs:
  include:
    - stage: compile_test
      script:
        - cp ${TRAVIS_BUILD_DIR}/openrouteservice-api-tests/conf/app.config.test ${TRAVIS_BUILD_DIR}/openrouteservice/src/main/resources/app.config
<<<<<<< HEAD
        - mvn -f ${TRAVIS_BUILD_DIR}/openrouteservice/pom.xml dependency:resolve dependency:resolve-plugins -B
        - mvn -f ${TRAVIS_BUILD_DIR}/openrouteservice/pom.xml org.jacoco:jacoco-maven-plugin:prepare-agent install sonar:sonar -B
        - mvn -f ${TRAVIS_BUILD_DIR}/openrouteservice/pom.xml tomcat7:run -B &
        - sleep 5m # for sleeping more than 10m use 'travis_wait 20 sleep 20m'
=======
        - if [[ "$TRAVIS_PULL_REQUEST" == "false" || \
               "$TRAVIS_PULL_REQUEST_SLUG" == "$TRAVIS_REPO_SLUG" ]];
          then
              mvn -f ${TRAVIS_BUILD_DIR}/openrouteservice/pom.xml org.jacoco:jacoco-maven-plugin:prepare-agent install sonar:sonar -B;
          else
              mvn -f ${TRAVIS_BUILD_DIR}/openrouteservice/pom.xml install -B;
          fi
        - mvn -f ${TRAVIS_BUILD_DIR}/openrouteservice/pom.xml tomcat7:run -B &
        - travis_wait 15 sleep 15m
>>>>>>> af9cf767
        - curl http://127.0.0.1:8082/openrouteservice-5.0/health
        - mvn -f ${TRAVIS_BUILD_DIR}/openrouteservice-api-tests/pom.xml test

notifications:
  webhooks: https://chat.gistools.geog.uni-heidelberg.de/hooks/fqX555ZPxYFdHeqhS/2kxt4rNATiJ9cB8pLmkSc2R3mrxnmJrEQZFd7JKqiPEGFnW9<|MERGE_RESOLUTION|>--- conflicted
+++ resolved
@@ -14,11 +14,7 @@
   - master
   - development
   - integrate-travis
-<<<<<<< HEAD
-  - development-v6
-=======
   - fix/#613-SonarQube-fails-on-external-PRs
->>>>>>> af9cf767
 
 addons:
   sonarcloud:
@@ -35,12 +31,6 @@
     - stage: compile_test
       script:
         - cp ${TRAVIS_BUILD_DIR}/openrouteservice-api-tests/conf/app.config.test ${TRAVIS_BUILD_DIR}/openrouteservice/src/main/resources/app.config
-<<<<<<< HEAD
-        - mvn -f ${TRAVIS_BUILD_DIR}/openrouteservice/pom.xml dependency:resolve dependency:resolve-plugins -B
-        - mvn -f ${TRAVIS_BUILD_DIR}/openrouteservice/pom.xml org.jacoco:jacoco-maven-plugin:prepare-agent install sonar:sonar -B
-        - mvn -f ${TRAVIS_BUILD_DIR}/openrouteservice/pom.xml tomcat7:run -B &
-        - sleep 5m # for sleeping more than 10m use 'travis_wait 20 sleep 20m'
-=======
         - if [[ "$TRAVIS_PULL_REQUEST" == "false" || \
                "$TRAVIS_PULL_REQUEST_SLUG" == "$TRAVIS_REPO_SLUG" ]];
           then
@@ -50,7 +40,6 @@
           fi
         - mvn -f ${TRAVIS_BUILD_DIR}/openrouteservice/pom.xml tomcat7:run -B &
         - travis_wait 15 sleep 15m
->>>>>>> af9cf767
         - curl http://127.0.0.1:8082/openrouteservice-5.0/health
         - mvn -f ${TRAVIS_BUILD_DIR}/openrouteservice-api-tests/pom.xml test
 
