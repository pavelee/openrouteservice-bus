--- conflicted
+++ resolved
@@ -72,13 +72,7 @@
 
 	@Override
 	public boolean accept(EdgeIteratorState iter) {
-<<<<<<< HEAD
-		if (out && iter.isForward(encoder) || in && iter.isBackward(encoder)) {
-			int edgeId = EdgeIteratorStateHelper.getOriginalEdge(iter);
-=======
->>>>>>> 4ca94bcc
-
-		int edgeId = iter.getOriginalEdge();
+		int edgeId = EdgeIteratorStateHelper.getOriginalEdge(iter);
 
 		if (restCount != 0 && gsAttributes != null) {
 			if (restCount == 1) {
