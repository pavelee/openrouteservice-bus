/*|----------------------------------------------------------------------------------------------
 *|														Heidelberg University
 *|	  _____ _____  _____      _                     	Department of Geography		
 *|	 / ____|_   _|/ ____|    (_)                    	Chair of GIScience
 *|	| |  __  | | | (___   ___ _  ___ _ __   ___ ___ 	(C) 2014-2016
 *|	| | |_ | | |  \___ \ / __| |/ _ \ '_ \ / __/ _ \	
 *|	| |__| |_| |_ ____) | (__| |  __/ | | | (_|  __/	Berliner Strasse 48								
 *|	 \_____|_____|_____/ \___|_|\___|_| |_|\___\___|	D-69120 Heidelberg, Germany	
 *|	        	                                       	http://www.giscience.uni-hd.de
 *|								
 *|----------------------------------------------------------------------------------------------*/
package heigit.ors.routing;

import java.util.List;

import com.graphhopper.GHResponse;
import com.graphhopper.util.AngleCalc;
import com.graphhopper.util.DistanceCalc;
import com.graphhopper.util.DistanceCalcEarth;
import com.graphhopper.util.Helper;
import com.graphhopper.util.Instruction;
import com.graphhopper.util.InstructionAnnotation;
import com.graphhopper.util.PointList;
import com.graphhopper.util.RoundaboutInstruction;
import com.graphhopper.util.shapes.BBox;
import com.vividsolutions.jts.geom.Coordinate;

import heigit.ors.localization.LocalizationManager;
import heigit.ors.routing.instructions.InstructionTranslator;
import heigit.ors.routing.instructions.InstructionTranslatorsCache;
import heigit.ors.routing.instructions.InstructionType;
import heigit.ors.services.routing.RouteInstructionsFormat;
import heigit.ors.services.routing.RoutingRequest;
import heigit.ors.util.CardinalDirection;
import heigit.ors.util.DistanceUnit;
import heigit.ors.util.DistanceUnitUtil;
import heigit.ors.util.FormatUtility;
import heigit.ors.util.StringUtility;

public class RouteResultBuilder 
{
	private AngleCalc _angleCalc;
	private DistanceCalc _distCalc;
	private String nameAppendix;
	private static final CardinalDirection _directions[] = {CardinalDirection.North, CardinalDirection.NorthEast, CardinalDirection.East, CardinalDirection.SouthEast, CardinalDirection.South, CardinalDirection.SouthWest, CardinalDirection.West, CardinalDirection.NorthWest};

	public RouteResultBuilder()
	{
		_angleCalc = new AngleCalc();
		_distCalc = new DistanceCalcEarth();
	}

	public RouteResult createRouteResult(List<GHResponse> routes, RoutingRequest request, List<RouteExtraInfo> extras) throws Exception
	{
		RouteResult result = new RouteResult(request.getExtraInfo());

		if (routes.isEmpty())
			return result;

		if(!LocalizationManager.getInstance().isLanguageSupported(request.getLanguage()))
			throw new Exception("Specified language '" +  request.getLanguage() + "' is not supported.");

		InstructionTranslator instrTranslator = InstructionTranslatorsCache.getInstance().getTranslator(request.getLanguage());

		boolean formatInstructions = request.getInstructionsFormat() == RouteInstructionsFormat.HTML;
		int nRoutes = routes.size();
		double distance = 0.0;
		double duration = 0.0;
		double ascent = 0.0;
		double descent = 0.0;
		double distanceActual = 0.0;
<<<<<<< HEAD
		double durationTraffic = 0.0;
		
=======

		double lon0 = 0, lat0 = 0, lat1 = 0, lon1 = 0;
>>>>>>> b55b4fed
		boolean includeDetourFactor = request.hasAttribute("detourfactor");
		boolean includeElev = request.getIncludeElevation();
		DistanceUnit units = request.getUnits();
		int unitDecimals = FormatUtility.getUnitDecimals(units);
		
		BBox bbox = null; 
		int[] routeWayPoints = null;

		if (request.getIncludeGeometry())
		{
			routeWayPoints = new int[nRoutes + 1]; 
			routeWayPoints[0] = 0;
		}
		
		if (extras != null)
			result.addExtraInfo(extras);

		for (int ri = 0; ri < nRoutes; ++ri)
		{
			GHResponse resp = routes.get(ri);

			if (resp.hasErrors())
			{
				throw new Exception(String.format("Unable to find a route between points %d (%s) and %d (%s)", ri, FormatUtility.formatCoordinate(request.getCoordinates()[ri]), ri + 1, FormatUtility.formatCoordinate(request.getCoordinates()[ri+1])));
			}

			PointList routePoints = resp.getPoints();

			if (bbox == null)
				bbox = new BBox(routePoints.getLon(0), routePoints.getLon(0), routePoints.getLat(0), routePoints.getLat(0));
			bbox = resp.calcRouteBBox(bbox);

			if (request.getIncludeGeometry())
			{
				result.addPoints(routePoints, ri > 0, includeElev);

				routeWayPoints[ri + 1] = result.getGeometry().length - 1;

				if (request.getIncludeInstructions())
				{
					int startWayPointIndex = routeWayPoints[ri];
					int nInstructions = resp.getInstructions().getSize(); 
					if (nInstructions > 1) // last is finishinstruction
						nInstructions -= 1;

					Instruction instr, prevInstr = null;
					InstructionType instrType, prevInstrType = InstructionType.UNKNOWN;
					RouteSegment seg = new RouteSegment(resp, units);
					
					if (includeDetourFactor)
					{
                        lat0 = routePoints.getLat(0);
                        lon0 = routePoints.getLon(0);
                        
                        lat1 = routePoints.getLat(routePoints.getSize() - 1);
                        lon1 = routePoints.getLon(routePoints.getSize() - 1);
                        
						seg.setDetourFactor(FormatUtility.roundToDecimals(_distCalc.calcDist(lat0, lon0, lat1, lon1)/ resp.getDistance(), 2));
					}
					
					RouteStep prevStep = null;
					String instrText = "";
					double stepDistance, stepDuration;

					for (int ii = 0; ii < nInstructions; ++ii) 
					{
						instr = resp.getInstructions().get(ii);
						InstructionAnnotation instrAnnotation = instr.getAnnotation();
						instrType = getInstructionType(instr);
						PointList segPoints = instr.getPoints();
						String roadName = formatInstructions && !Helper.isEmpty(instr.getName()) ? "<b>" + instr.getName() + "</b>" : instr.getName();
						instrText = "";

						stepDistance = FormatUtility.roundToDecimals(DistanceUnitUtil.convert(instr.getDistance(), DistanceUnit.Meters, units), unitDecimals);
						stepDuration = FormatUtility.roundToDecimals(instr.getTime()/1000.0, 1); 

						RouteStep step = new RouteStep();

						if (ii == 0)
						{
							if (segPoints.size() == 1)
							{
                                if (ii + 1 < nInstructions)
                                {
                                	PointList nextSegPoints = resp.getInstructions().get(ii+1).getPoints();
                                	lat1 = nextSegPoints.getLat(0);
    								lon1 = nextSegPoints.getLon(0);
                                }
                                else
                                {
                                	lat1 = segPoints.getLat(ii);
                                	lon1 = segPoints.getLon(ii);
                                }
							}
							else
							{
								lat1 = segPoints.getLat(ii+1);
								lon1 = segPoints.getLon(ii+1);
							}
							
							CardinalDirection dir = calcDirection(segPoints.getLat(ii), segPoints.getLon(ii), lat1, lon1);
							instrText = instrTranslator.getDepart(dir, roadName);
						}
						else
						{
							if (instr instanceof RoundaboutInstruction)
							{
								RoundaboutInstruction raInstr = (RoundaboutInstruction)instr;
								step.setExitNumber(raInstr.getExitNumber());
								instrText = instrTranslator.getRoundabout(raInstr.getExitNumber(), roadName);
							}
							else
							{
								if (isTurnInstruction(instrType))
									instrText = instrTranslator.getTurn(instrType, roadName);
								else if (instrType == InstructionType.CONTINUE)
									instrText = instrTranslator.getContinue(instrType, roadName);
								else
									instrText = "Oops! Fix me";
							}
						}


						// merge route steps with similar names 
						// example: http://localhost:8082/openrouteservice-4.0.0/routes?profile=driving-car&coordinates=8.690614,49.38365|8.7007,49.411699|8.7107,49.4516&prettify_instructions=true
						if (prevStep != null &&  instrType == InstructionType.CONTINUE && instrType == prevInstrType && canMergeInstructions(instr.getName(), prevInstr.getName()))
						{
							roadName = mergeInstructions(instr.getName(), prevInstr.getName());
							if (nameAppendix != null)
								roadName += " ("+ nameAppendix + ")";
							if (formatInstructions)
								roadName = "<b>" + roadName + "</b>";

							int[] wayPoints = prevStep.getWayPoints();
							wayPoints[1] = wayPoints[1] + instr.getPoints().size();

							prevStep.setDistance(prevStep.getDistance() +  stepDistance);
							prevStep.setDuration(prevStep.getDuration() +  stepDuration);
							prevStep.setInstruction(instrTranslator.getContinue(instrType, roadName));
						}
						else
						{
							nameAppendix = null;

							step.setDistance(stepDistance);
							step.setDuration(stepDuration);
							step.setInstruction(instrText);
							//step.setName(instr.getName());
							step.setType(instrType.ordinal());
							step.setWayPoints(new int[] { startWayPointIndex, startWayPointIndex + instr.getPoints().size()});

							seg.addStep(step);

							prevStep = step;
						}

						// step.setMessage(message);
						// add message and message type

						startWayPointIndex += instr.getPoints().size();
						//step.setMode // walking, cycling, etc. for multimodal routing


						if (instrAnnotation != null && instrAnnotation.getWayType() != 1) // Ferry, Steps as pushing sections
							distanceActual += stepDistance;

						prevInstr = instr;
						prevInstrType = instrType;
					}

					result.getSegments().add(seg);

					distance += seg.getDistance();
					duration += seg.getDuration();
				}
				else
				{
					distance += FormatUtility.roundToDecimals(DistanceUnitUtil.convert(resp.getDistance(), DistanceUnit.Meters, units), FormatUtility.getUnitDecimals(units));
					duration += FormatUtility.roundToDecimals(resp.getTime()/1000.0, 1);
				}
			}
			else
			{
				int nInstructions = resp.getInstructions().getSize(); 
				if (nInstructions > 1) 
					nInstructions -= 1;

				for (int j = 0; j < nInstructions; ++j) 
				{
					Instruction instr = resp.getInstructions().get(j);
					InstructionAnnotation instrAnnotation = instr.getAnnotation();

					if (instrAnnotation != null && instrAnnotation.getWayType() != 1) // Ferry, Steps as pushing sections
						distanceActual += FormatUtility.roundToDecimals(DistanceUnitUtil.convert(instr.getDistance(), DistanceUnit.Meters, units), unitDecimals);
				}

				distance += FormatUtility.roundToDecimals(DistanceUnitUtil.convert(resp.getDistance(), DistanceUnit.Meters, units), unitDecimals);
				duration += FormatUtility.roundToDecimals(resp.getTime()/1000.0, 1);
			}

			ascent += resp.getAscent();
			descent += resp.getDescent();
			durationTraffic += resp.getRouteWeight();
		}

		result.getSummary().setDistance(FormatUtility.roundToDecimals(distance, unitDecimals));
		result.getSummary().setDistanceActual(FormatUtility.roundToDecimals(distanceActual, unitDecimals));
		result.getSummary().setAscent(FormatUtility.roundToDecimals(ascent, 1));
		result.getSummary().setDescent(FormatUtility.roundToDecimals(descent, 1));
		
		if (request.getConsiderTraffic())
			result.getSummary().setDuration(durationTraffic);
		 else
			result.getSummary().setDuration(duration);
		

		if (routeWayPoints != null)
			result.setWayPointsIndices(routeWayPoints);

		if (bbox != null)
			result.getSummary().setBBox(bbox);

		return result;
	}

	private boolean canMergeInstructions(String name, String prevName)
	{
		if (prevName == null)
			return false;

		if (name.length() > prevName.length())
		{
			int pos = name.indexOf(prevName);
			if (pos >= 0)
				return true;
		}
		else
		{
			int pos = prevName.indexOf(name);
			if (pos >= 0)
				return true;
		}

		return false;
	}

	private String mergeInstructionsOrdered(String name, String prevName)
	{
		int pos = name.indexOf(prevName);
		if (pos >= 0)
		{
			pos = pos + prevName.length() + 1;
			if (pos < name.length())
			{
				String appendix = name.substring(pos, name.length());

				if (appendix.length() > 1 && appendix.startsWith(","))
					appendix = appendix.substring(1);

				appendix = appendix.trim();

				if (isValidAppendix(appendix))
				{
					if (nameAppendix != null)
						nameAppendix += ", ";
					else
						nameAppendix = "";

					nameAppendix += appendix;
				}

				return prevName;
			}
		}

		return name;
	}

	private String mergeInstructions(String name, String prevName)
	{
		if (name.length() > prevName.length())
			return mergeInstructionsOrdered(name, prevName);
		else
			return mergeInstructionsOrdered(prevName, name);
	}

	private boolean isValidAppendix(String name)
	{
		if (name == null)
			return false;

		if (nameAppendix == null)
			return StringUtility.containsDigit(name);
		else
			return nameAppendix.indexOf(name) == -1 && StringUtility.containsDigit(name);   
	}


	private boolean isTurnInstruction(InstructionType instrType) {
		if (instrType == InstructionType.TURN_LEFT || instrType == InstructionType.TURN_SLIGHT_LEFT
				|| instrType == InstructionType.TURN_SHARP_LEFT || instrType == InstructionType.TURN_RIGHT
				|| instrType == InstructionType.TURN_SLIGHT_RIGHT || instrType == InstructionType.TURN_SHARP_RIGHT)
			return true;
		else
			return false;
	}

	private InstructionType getInstructionType(Instruction instr)
	{
		int sign = instr.getSign();
		if (sign == Instruction.CONTINUE_ON_STREET)
			return InstructionType.CONTINUE;
		else if (sign == Instruction.TURN_LEFT)
			return InstructionType.TURN_LEFT;
		else if (sign == Instruction.TURN_RIGHT)
			return InstructionType.TURN_RIGHT;
		else if (sign == Instruction.TURN_SHARP_LEFT)
			return InstructionType.TURN_SHARP_LEFT;
		else if (sign == Instruction.TURN_SHARP_RIGHT)
			return InstructionType.TURN_SHARP_RIGHT;
		else if (sign == Instruction.TURN_SLIGHT_LEFT)
			return InstructionType.TURN_SLIGHT_LEFT;
		else if (sign == Instruction.TURN_SLIGHT_RIGHT)
			return InstructionType.TURN_SLIGHT_RIGHT;
		else if (sign == Instruction.TURN_SLIGHT_RIGHT)
			return InstructionType.TURN_SLIGHT_RIGHT;
		else if (sign == Instruction.USE_ROUNDABOUT)
			return InstructionType.ENTER_ROUNDABOUT;
		else if (sign == Instruction.LEAVE_ROUNDABOUT)
			return InstructionType.EXIT_ROUNDABOUT;
		else if (sign == Instruction.FINISH)
			return InstructionType.FINISH;			

		return InstructionType.CONTINUE;
	}

	private CardinalDirection calcDirection(double lat1, double lon1, double lat2, double lon2 )
	{
		double orientation = - _angleCalc.calcOrientation(lat1, lon1, lat2, lon2);
		orientation = Helper.round4(orientation + Math.PI / 2);
		if (orientation < 0)
			orientation += 2 * Math.PI;

		double degree = Math.toDegrees(orientation);
		return _directions[(int)Math.floor(((degree+ 22.5) % 360) / 45)];
	}
}<|MERGE_RESOLUTION|>--- conflicted
+++ resolved
@@ -69,13 +69,9 @@
 		double ascent = 0.0;
 		double descent = 0.0;
 		double distanceActual = 0.0;
-<<<<<<< HEAD
 		double durationTraffic = 0.0;
-		
-=======
 
 		double lon0 = 0, lat0 = 0, lat1 = 0, lon1 = 0;
->>>>>>> b55b4fed
 		boolean includeDetourFactor = request.hasAttribute("detourfactor");
 		boolean includeElev = request.getIncludeElevation();
 		DistanceUnit units = request.getUnits();
