--- conflicted
+++ resolved
@@ -96,8 +96,6 @@
         if (request.hasAttributes())
             routingRequest.setAttributes(convertAttributes(request.getAttributes()));
 
-<<<<<<< HEAD
-=======
         if (request.hasExtraInfo()){
             routingRequest.setExtraInfo(convertExtraInfo(request.getExtraInfo()));
             for (APIEnums.ExtraInfo extra: request.getExtraInfo()) {
@@ -106,7 +104,6 @@
                 }
             }
         }
->>>>>>> 5734f3f4
         if (request.hasLanguage())
             routingRequest.setLanguage(convertLanguage(request.getLanguage()));
 
@@ -143,7 +140,7 @@
 
         if (request.hasSuppressWarnings())
             params.setSuppressWarnings(request.getSuppressWarnings());
-        
+
         try {
             profileType = convertRouteProfileType(request.getProfile());
             params.setProfileType(profileType);
