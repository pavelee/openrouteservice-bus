/*|----------------------------------------------------------------------------------------------
 *|														Heidelberg University
 *|	  _____ _____  _____      _                     	Department of Geography		
 *|	 / ____|_   _|/ ____|    (_)                    	Chair of GIScience
 *|	| |  __  | | | (___   ___ _  ___ _ __   ___ ___ 	(C) 2014-2016
 *|	| | |_ | | |  \___ \ / __| |/ _ \ '_ \ / __/ _ \	
 *|	| |__| |_| |_ ____) | (__| |  __/ | | | (_|  __/	Berliner Strasse 48								
 *|	 \_____|_____|_____/ \___|_|\___|_| |_|\___\___|	D-69120 Heidelberg, Germany	
 *|	        	                                       	http://www.giscience.uni-hd.de
 *|								
 *|----------------------------------------------------------------------------------------------*/
package heigit.ors.services.geocoding.requestprocessors.json;

import javax.servlet.http.HttpServletRequest;
import javax.servlet.http.HttpServletResponse;

import org.json.JSONArray;
import org.json.JSONObject;

import com.graphhopper.util.DistanceCalc;
import com.graphhopper.util.Helper;
import com.vividsolutions.jts.geom.Coordinate;
import com.vividsolutions.jts.geom.Envelope;

import heigit.ors.geojson.GeometryJSON;
import heigit.ors.services.geocoding.GeocodingServiceSettings;
import heigit.ors.common.StatusCode;
import heigit.ors.exceptions.InternalServerException;
import heigit.ors.exceptions.MissingParameterException;
import heigit.ors.exceptions.ParameterOutOfRangeException;
import heigit.ors.exceptions.StatusCodeException;
import heigit.ors.geocoding.geocoders.CircleSearchBoundary;
import heigit.ors.geocoding.geocoders.Geocoder;
import heigit.ors.geocoding.geocoders.GeocoderFactory;
import heigit.ors.geocoding.geocoders.GeocodingErrorCodes;
import heigit.ors.geocoding.geocoders.GeocodingResult;
import heigit.ors.geocoding.geocoders.GeocodingUtils;
import heigit.ors.geocoding.geocoders.RectSearchBoundary;
import heigit.ors.services.geocoding.requestprocessors.GeocodingRequest;
import heigit.ors.servlet.http.AbstractHttpRequestProcessor;
import heigit.ors.servlet.util.ServletUtility;
import heigit.ors.util.FormatUtility;
import heigit.ors.util.AppInfo; 

public class JsonGeocodingRequestProcessor extends AbstractHttpRequestProcessor {

	public JsonGeocodingRequestProcessor(HttpServletRequest request) throws Exception {
		super(request);
		// TODO Auto-generated constructor stub
	}

	@Override
	public void process(HttpServletResponse response) throws Exception {
		String reqMethod = _request.getMethod();

		GeocodingRequest req = null;
		switch (reqMethod)
		{
		case "GET":
			req = new GeocodingRequest();

			String value = _request.getParameter("query");

			if (!Helper.isEmpty(value))
				req.setQuery(value);

			req.setLanguage(_request.getParameter("lang"));

			boolean inverseXY = true;
			value = _request.getParameter("latlng");

			if (Helper.isEmpty(value))
			{
				value = _request.getParameter("location");
				inverseXY = false;
			}

			if (!Helper.isEmpty(value))
			{
				String[] coords = value.split(",");
				if (coords.length != 2)
					throw new StatusCodeException(StatusCode.BAD_REQUEST, GeocodingErrorCodes.MISSING_PARAMETER,  "location parameter is either empty or has wrong number of values.");

				try
				{
					if (inverseXY)
						req.setLocation(new Coordinate(Double.parseDouble(coords[1]),Double.parseDouble(coords[0])));
					else
						req.setLocation(new Coordinate(Double.parseDouble(coords[0]),Double.parseDouble(coords[1])));
				}
				catch(NumberFormatException ex)
				{
					throw new StatusCodeException(StatusCode.BAD_REQUEST, GeocodingErrorCodes.INVALID_PARAMETER_FORMAT, "Unable to parse location coordinates.");
				}

				req.setLanguage(null);
				req.setLimit(1);
			}
			else if (Helper.isEmpty(req.getQuery()))
			{
				throw new MissingParameterException(GeocodingErrorCodes.MISSING_PARAMETER, "query/location");
			}

			value = _request.getParameter("limit");
			if (!Helper.isEmpty(value))
			{
				int limit = Integer.parseInt(value);
				if (limit > GeocodingServiceSettings.getResponseLimit())
					throw new ParameterOutOfRangeException(GeocodingErrorCodes.PARAMETER_VALUE_EXCEEDS_MAXIMUM, "limit", value, Integer.toString(GeocodingServiceSettings.getResponseLimit()));

				req.setLimit(limit);
			}

			value = _request.getParameter("boundary_type");
			if (!Helper.isEmpty(value))
			{
				if ("rect".equalsIgnoreCase(value))
				{
					value = _request.getParameter("rect");
					String[] coords = value.split(",");
					if (coords == null || coords.length != 4)
						throw new StatusCodeException(StatusCode.BAD_REQUEST, GeocodingErrorCodes.INVALID_PARAMETER_VALUE, "Rect parameter is either empty or has wrong number of values.");

					Envelope bbox = null;

					try
					{
						bbox = new Envelope(Double.parseDouble(coords[0]),  Double.parseDouble(coords[2]), Double.parseDouble(coords[1]), Double.parseDouble(coords[3]));
					}
					catch(NumberFormatException ex)
					{
						throw new StatusCodeException(StatusCode.BAD_REQUEST, GeocodingErrorCodes.INVALID_PARAMETER_FORMAT, "Unable to parse 'rect' value.");
					}

					RectSearchBoundary rsb = new RectSearchBoundary(bbox);
					req.setBoundary(rsb);
				}
				else if ("circle".equalsIgnoreCase(value))
				{
					value = _request.getParameter("circle");
					
					String[] values = value.split(",");
					if (values == null || values.length != 3)
						throw new StatusCodeException(StatusCode.BAD_REQUEST, GeocodingErrorCodes.INVALID_PARAMETER_VALUE, "Circle parameter is either empty or has wrong number of values.");

					CircleSearchBoundary csb = new CircleSearchBoundary(Double.parseDouble(values[0]), Double.parseDouble(values[1]), Double.parseDouble(values[2]));
					req.setBoundary(csb);
				}
			}

			value = _request.getParameter("id");
			if (!Helper.isEmpty(value))
				req.setId(value);
			break;
		case "POST":
			throw new StatusCodeException(StatusCode.METHOD_NOT_ALLOWED, GeocodingErrorCodes.UKNOWN, "POST request is not supported.");  
		default:
			throw new StatusCodeException(StatusCode.METHOD_NOT_ALLOWED, GeocodingErrorCodes.UKNOWN, "Unknown request type.");
		}

        if (!req.isValid())
			throw new StatusCodeException(StatusCode.BAD_REQUEST, GeocodingErrorCodes.UKNOWN, "Geocoding request parameters are missing or invalid.");

		try
		{
			Geocoder geocoder = GeocoderFactory.createGeocoder(GeocodingServiceSettings.getGeocoderName(), GeocodingServiceSettings.getGeocodingURL(), GeocodingServiceSettings.getReverseGeocodingURL(), GeocodingServiceSettings.getUserAgent()); 

			if (req.getLocation() != null)
			{
				Coordinate c = req.getLocation();
				GeocodingResult[] gresults = geocoder.reverseGeocode(c.x, c.y, req.getLimit());
				writeGeocodingResponse(response, req,  gresults);
			}
			else
			{
				if (Helper.isEmpty(req.getQuery()))
					throw new MissingParameterException(GeocodingErrorCodes.MISSING_PARAMETER, "query");
				
				GeocodingResult[] gresults = geocoder.geocode(req.getQuery(), req.getLanguage(), req.getBoundary(), req.getLimit());
				writeGeocodingResponse(response, req, gresults);			
			}
		}
		catch(Exception ex)
		{
			throw new InternalServerException(GeocodingErrorCodes.UKNOWN);
		}
	}

	private void writeGeocodingResponse(HttpServletResponse response, GeocodingRequest request, GeocodingResult[] result) throws Exception
	{
		JSONObject resp = new JSONObject(true);

		JSONArray features = new JSONArray(result.length);
		resp.put("type", "FeatureCollection");        
		resp.put("features", features);

		double minX = Double.MAX_VALUE;
		double minY = Double.MAX_VALUE;
		double maxX = Double.MIN_VALUE;
		double maxY = Double.MIN_VALUE;

		Coordinate pos = request.getLocation();
		DistanceCalc dc = (pos != null) ? new com.graphhopper.util.DistanceCalcEarth() : null;

		int nResults = 0;

		for (int j = 0; j < result.length; j++) 
		{
			GeocodingResult gr = result[j];

			if (gr == null)
				continue;

			JSONObject feature = new JSONObject(true);
			feature.put("type", "Feature");

			JSONObject point = new JSONObject(true);
			point.put("type", "Point");
			JSONArray arrCoord = new JSONArray(2);

			arrCoord.put(FormatUtility.roundToDecimals(gr.longitude, 6));
			arrCoord.put(FormatUtility.roundToDecimals(gr.latitude, 6));
			point.put("coordinates", arrCoord);

			feature.put("geometry", point);

			JSONObject properties = new JSONObject(true);
			if (!Helper.isEmpty(gr.country))
				properties.put("country", gr.country);

			if (!Helper.isEmpty(gr.county))
				properties.put("county", gr.county);

			if (!Helper.isEmpty(gr.state))
				properties.put("state", gr.state);

			if (!Helper.isEmpty(gr.stateDistrict))
				properties.put("state_district", gr.stateDistrict);

			if (!Helper.isEmpty(gr.city))
				properties.put("city", gr.city);

			if (!Helper.isEmpty(gr.city))
				properties.put("city", gr.city);

			if (!Helper.isEmpty(gr.postalCode))
				properties.put("postal_code", gr.postalCode);

			if (!Helper.isEmpty(gr.street))
				properties.put("street", gr.street);

			if (!Helper.isEmpty(gr.houseNumber))
				properties.put("house_number", gr.houseNumber);

			if (!Helper.isEmpty(gr.objectName))
				properties.put("name", gr.objectName);
			else if (!Helper.isEmpty(gr.name))
				properties.put("name", gr.name);

			if (pos != null)
			{
				Coordinate loc = request.getLocation();
				double dist = dc.calcDist(gr.latitude, gr.longitude, loc.y, loc.x);
				properties.put("distance", FormatUtility.roundToDecimals(dist, 2));
				properties.put("confidence", GeocodingUtils.getDistanceAccuracyScore(dist)); 
			}
			else 
				properties.put("confidence", FormatUtility.roundToDecimals(gr.accuracy, 2));
<<<<<<< HEAD

=======
			
>>>>>>> 381fb35c
			feature.put("properties", properties);

			features.put(feature);

			if (minX > gr.longitude)
				minX = gr.longitude;
			if (minY > gr.latitude)
				minY = gr.latitude;
			if (maxX < gr.longitude)
				maxX = gr.longitude;
			if (maxY < gr.latitude)
				maxY = gr.latitude;

			nResults++;
		}

		if (nResults > 0)
			resp.put("bbox", GeometryJSON.toJSON(minX, minY, maxX, maxY));

		JSONObject info = new JSONObject();
		info.put("service", "geocoding");
		info.put("version", AppInfo.VERSION);
		if (!Helper.isEmpty( GeocodingServiceSettings.getAttribution()))
			info.put("attribution", GeocodingServiceSettings.getAttribution());
		info.put("timestamp", System.currentTimeMillis());

		JSONObject query = new JSONObject();
		query.put("query", request.getQuery());
		if (request.getLimit() > 0)
			query.put("limit", request.getLimit());
		if (request.getLanguage() != null)
			query.put("lang", request.getLanguage());
		if (request.getLocation() != null)
			query.put("location", GeometryJSON.toJSON(request.getLocation()));
		if (request.getId()!= null)
			query.put("id", request.getId());

		info.put("query", query);

		resp.put("info", info);

		ServletUtility.write(response, resp);
	}
}<|MERGE_RESOLUTION|>--- conflicted
+++ resolved
@@ -266,11 +266,7 @@
 			}
 			else 
 				properties.put("confidence", FormatUtility.roundToDecimals(gr.accuracy, 2));
-<<<<<<< HEAD
-
-=======
-			
->>>>>>> 381fb35c
+
 			feature.put("properties", properties);
 
 			features.put(feature);
