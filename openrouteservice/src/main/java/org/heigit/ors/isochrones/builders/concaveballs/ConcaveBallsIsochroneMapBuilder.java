--- conflicted
+++ resolved
@@ -44,17 +44,6 @@
 import java.util.TreeSet;
 
 public class ConcaveBallsIsochroneMapBuilder implements IsochroneMapBuilder {
-<<<<<<< HEAD
-	private static final Logger LOGGER = Logger.getLogger(ConcaveBallsIsochroneMapBuilder.class.getName());
-
-	private double searchWidth = 0.0007; 
-	private double pointWidth = 0.0005;
-	private double visitorThreshold = 0.0013;
-	private final Envelope searchEnv = new Envelope();
-	private GeometryFactory geometryFactory;
-	private PointItemVisitor visitor = null;
-	private List<Coordinate> prevIsoPoints = null;
-=======
     private static final Logger LOGGER = Logger.getLogger(ConcaveBallsIsochroneMapBuilder.class.getName());
     private static final boolean BUFFERED_OUTPUT = true;
     private static DistanceCalc dcFast = new DistancePlaneProjection();
@@ -65,7 +54,6 @@
     private GeometryFactory geometryFactory;
     private PointItemVisitor visitor = null;
     private List<Coordinate> prevIsoPoints = null;
->>>>>>> eb02107a
     private TreeSet<Coordinate> treeSet;
 
     private RouteSearchContext searchContext;
