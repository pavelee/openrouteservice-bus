--- conflicted
+++ resolved
@@ -19,16 +19,6 @@
 
 
 public interface MapMatcher {
-<<<<<<< HEAD
-	
-	void setSearchRadius(double radius);
-	
-	void setEdgeFilter(EdgeFilter edgeFilter);
-	
-	void setGraphHopper(GraphHopper gh);
-	
-	RouteSegmentInfo[] match(Coordinate[] locations, boolean bothDirections);
-=======
 
     void setSearchRadius(double radius);
 
@@ -39,5 +29,4 @@
     RouteSegmentInfo[] match(Coordinate[] locations, boolean bothDirections);
 
     void clear();
->>>>>>> eb02107a
 }