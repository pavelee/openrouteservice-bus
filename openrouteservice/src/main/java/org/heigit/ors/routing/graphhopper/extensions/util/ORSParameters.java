--- conflicted
+++ resolved
@@ -28,13 +28,9 @@
     /**
      * Parameters that can be passed as hints and influence routing per request.
      */
-<<<<<<< HEAD
-    public static final class Routing {
-=======
     public static final class Weighting {
         private Weighting() {}
 
->>>>>>> c852afc4
         public static final String TIME_DEPENDENT_SPEED = "time_dependent_speed";
     }
 
