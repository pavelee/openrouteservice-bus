--- conflicted
+++ resolved
@@ -30,7 +30,6 @@
 import com.vividsolutions.jts.geom.Coordinate;
 import com.vividsolutions.jts.geom.GeometryFactory;
 import com.vividsolutions.jts.geom.LineString;
-import org.geotools.feature.SchemaException;
 import org.heigit.ors.api.requests.routing.RouteRequest;
 import org.heigit.ors.common.TravelRangeType;
 import org.heigit.ors.fastisochrones.Contour;
@@ -39,13 +38,9 @@
 import org.heigit.ors.fastisochrones.partitioning.storage.CellStorage;
 import org.heigit.ors.fastisochrones.partitioning.storage.IsochroneNodeStorage;
 import org.heigit.ors.isochrones.IsochroneWeightingFactory;
-<<<<<<< HEAD
-import org.heigit.ors.mapmatching.RouteSegmentInfo;
-=======
 import org.heigit.ors.mapmatching.MapMatcher;
 import org.heigit.ors.mapmatching.RouteSegmentInfo;
 import org.heigit.ors.mapmatching.hmm.HiddenMarkovMapMatcher;
->>>>>>> 5b3fe629
 import org.heigit.ors.routing.AvoidFeatureFlags;
 import org.heigit.ors.routing.RouteSearchContext;
 import org.heigit.ors.routing.RouteSearchParameters;
@@ -56,15 +51,8 @@
 import org.heigit.ors.routing.graphhopper.extensions.edgefilters.TrafficEdgeFilter;
 import org.heigit.ors.routing.graphhopper.extensions.storages.BordersGraphStorage;
 import org.heigit.ors.routing.graphhopper.extensions.storages.GraphStorageUtils;
-<<<<<<< HEAD
-=======
 import org.heigit.ors.routing.graphhopper.extensions.storages.TrafficGraphStorage;
-import org.heigit.ors.routing.graphhopper.extensions.storages.builders.GraphStorageBuilder;
-import org.heigit.ors.routing.graphhopper.extensions.storages.builders.HereTrafficGraphStorageBuilder;
-import org.heigit.ors.routing.graphhopper.extensions.util.ORSPMap;
->>>>>>> 5b3fe629
 import org.heigit.ors.routing.graphhopper.extensions.util.ORSParameters;
-import org.heigit.ors.routing.graphhopper.extensions.weighting.MaximumSpeedCalculator;
 import org.heigit.ors.routing.pathprocessors.BordersExtractor;
 import org.heigit.ors.util.CoordTools;
 import org.locationtech.jts.geom.Geometry;
@@ -75,8 +63,10 @@
 import java.nio.file.Paths;
 import java.util.*;
 
-<<<<<<< HEAD
 import static com.graphhopper.routing.weighting.Weighting.INFINITE_U_TURN_COSTS;
+import static com.graphhopper.util.Parameters.Algorithms.*;
+import static org.heigit.ors.routing.RouteResult.KEY_TIMEZONE_ARRIVAL;
+import static org.heigit.ors.routing.RouteResult.KEY_TIMEZONE_DEPARTURE;
 
 
 public class ORSGraphHopper extends GraphHopper {
@@ -88,6 +78,7 @@
 	private HashMap<Long, ArrayList<Integer>> osmId2EdgeIds; // one osm id can correspond to multiple edges
 	private HashMap<Integer, Long> tmcEdges;
 	private Eccentricity eccentricity;
+    private TrafficEdgeFilter trafficEdgeFilter;
 
 	private int minNetworkSize = 200;
 	private int minOneWayNetworkSize = 0;
@@ -97,6 +88,7 @@
 	private final FastIsochroneFactory fastIsochroneFactory = new FastIsochroneFactory();
 
 	private double maximumSpeedLowerBound;
+    private MapMatcher mMapMatcher;
 
 	public ORSGraphHopper(GraphProcessContext procCntx) {
 		processContext = procCntx;
@@ -110,12 +102,12 @@
 		processContext.init(this);
 		maximumSpeedLowerBound = procCntx.getMaximumSpeedLowerBound();
 
-	}
-
-
-	public ORSGraphHopper() {
-		// used to initialize tests more easily without the need to create GraphProcessContext etc. when they're anyway not used in the tested functions.
-	}
+    }
+
+
+    public ORSGraphHopper() {
+        // used to initialize tests more easily without the need to create GraphProcessContext etc. when they're anyway not used in the tested functions.
+    }
 
 	@Override
 	public GraphHopper init(GraphHopperConfig ghConfig) {
@@ -159,461 +151,6 @@
 	@Override
 	public GraphHopper importOrLoad() {
 		GraphHopper gh = super.importOrLoad();
-
-		if ((tmcEdges != null) && (osmId2EdgeIds !=null)) {
-			java.nio.file.Path path = Paths.get(gh.getGraphHopperLocation(), "edges_ors_traffic");
-
-			if ((tmcEdges.size() == 0) || (osmId2EdgeIds.size()==0)) {
-				// try to load TMC edges from file.
-
-				File file = path.toFile();
-				if (file.exists()) {
-					try (FileInputStream fis = new FileInputStream(path.toString());
-						 ObjectInputStream ois = new ObjectInputStream(fis)) {
-						tmcEdges = (HashMap<Integer, Long>)ois.readObject();
-						osmId2EdgeIds = (HashMap<Long, ArrayList<Integer>>)ois.readObject();
-						LOGGER.info("Serialized HashMap data is saved in trafficEdges");
-					} catch (IOException ioe) {
-						LOGGER.error(Arrays.toString(ioe.getStackTrace()));
-					}
-					catch(ClassNotFoundException c) {
-						LOGGER.error("Class not found");
-						LOGGER.error(Arrays.toString(c.getStackTrace()));
-					}
-				}
-			} else {
-				// save TMC edges if needed.
-				try (FileOutputStream fos = new FileOutputStream(path.toString());
-					 ObjectOutputStream oos = new ObjectOutputStream(fos)){
-					oos.writeObject(tmcEdges);
-					oos.writeObject(osmId2EdgeIds);
-					LOGGER.info("Serialized HashMap data is saved in trafficEdges");
-				} catch (IOException ioe) {
-					LOGGER.error(Arrays.toString(ioe.getStackTrace()));
-				}
-			}
-		}
-
-		return gh;
-	}
-
-	@Override
-	protected Router doCreateRouter(GraphHopperStorage ghStorage, LocationIndex locationIndex, Map<String, Profile> profilesByName,
-									PathDetailsBuilderFactory pathBuilderFactory, TranslationMap trMap, RouterConfig routerConfig,
-									WeightingFactory weightingFactory, Map<String, RoutingCHGraph> chGraphs, Map<String, LandmarkStorage> landmarks) {
-		Router r = new Router(ghStorage, locationIndex, profilesByName, pathBuilderFactory, trMap, routerConfig, weightingFactory, chGraphs, landmarks);
-		r.setEdgeFilterFactory(new ORSEdgeFilterFactory());
-		return r;
-	}
-
-	@Override
-	protected WeightingFactory createWeightingFactory() {
-		// TODO: WeightingFactory was refactored to store GHStorage and EncodingManager instead of getting everything passed in the createWEighting method, need to adjust
-		return new DefaultWeightingFactory(getGraphHopperStorage(), getEncodingManager());
-	}
-
-	// TODO: This override is unnecessary, because the changes are already applied
-//       at the parent class level. The method has been removed in GH.
-//       Keep this commented-out code for reference until upgrade is done.
-//	@Override
-//	public List<Path> calcPaths(GHRequest request, GHResponse ghRsp) {
-//		if (getGraphHopperStorage() == null || !isFullyLoaded())
-//			throw new IllegalStateException("Do a successful call to load or importOrLoad before routing");
-//
-//		if (getGraphHopperStorage().isClosed())
-//			throw new IllegalStateException("You need to create a new GraphHopper instance as it is already closed");
-//
-//		// default handling
-//		String vehicle = request.getVehicle();
-//		if (vehicle.isEmpty()) {
-//			vehicle = getDefaultVehicle().toString();
-//			request.setVehicle(vehicle);
-//		}
-//
-//		Lock readLock = getReadWriteLock().readLock();
-//		readLock.lock();
-//		try {
-//			if (!getEncodingManager().hasEncoder(vehicle))
-//				throw new IllegalArgumentException(
-//						"Vehicle " + vehicle + " unsupported. " + "Supported are: " + getEncodingManager());
-//
-//			PMap hints = request.getHints();
-//			String tModeStr = hints.getString("traversal_mode", TraversalMode.EDGE_BASED.name());
-//			TraversalMode tMode = TraversalMode.fromString(tModeStr);
-//			if (hints.has(Parameters.Routing.EDGE_BASED))
-//				tMode = hints.getBool(Parameters.Routing.EDGE_BASED, false) ? TraversalMode.EDGE_BASED
-//						: TraversalMode.NODE_BASED;
-//
-//			FlagEncoder encoder = getEncodingManager().getEncoder(vehicle);
-//
-//			boolean disableCH = hints.getBool(Parameters.CH.DISABLE, false);
-//			if (!getCHFactoryDecorator().isDisablingAllowed() && disableCH)
-//				throw new IllegalArgumentException("Disabling CH not allowed on the server-side");
-//
-//			boolean disableLM = hints.getBool(Parameters.Landmark.DISABLE, false);
-//			if (!getLMFactoryDecorator().isDisablingAllowed() && disableLM)
-//				throw new IllegalArgumentException("Disabling LM not allowed on the server-side");
-//
-//			//TODO
-//			boolean disableCore = hints.getBool(ORSParameters.Core.DISABLE, false);
-//
-//			String algoStr = request.getAlgorithm();
-//			if (algoStr.isEmpty())
-//				throw new IllegalStateException("No routing algorithm set.");
-//
-//			List<GHPoint> points = request.getPoints();
-//			// TODO Maybe we should think about a isRequestValid method that checks all that stuff that we could do to fail fast
-//			// For example see #734
-//			checkIfPointsAreInBounds(points);
-//
-//			RoutingTemplate routingTemplate;
-//			if (ROUND_TRIP.equalsIgnoreCase(algoStr))
-//				routingTemplate = new RoundTripRoutingTemplate(request, ghRsp, getLocationIndex(), getEncodingManager(), getMaxRoundTripRetries());
-//			else if (ALT_ROUTE.equalsIgnoreCase(algoStr))
-//				routingTemplate = new AlternativeRoutingTemplate(request, ghRsp, getLocationIndex(), getEncodingManager());
-//			else
-//				routingTemplate = new ViaRoutingTemplate(request, ghRsp, getLocationIndex(), getEncodingManager());
-//
-//			EdgeFilter edgeFilter = edgeFilterFactory.createEdgeFilter(request.getAdditionalHints(), encoder, getGraphHopperStorage());
-//			routingTemplate.setEdgeFilter(edgeFilter);
-//
-//			for (int c = 0; c < request.getHints().getInt("alternative_route.max_paths", 1); c++) {
-//				ghRsp.addReturnObject(pathProcessorFactory.createPathProcessor(request.getAdditionalHints(), encoder, getGraphHopperStorage()));
-//			}
-//			List<PathProcessor> ppList = new ArrayList<>();
-//			for (Object returnObject : ghRsp.getReturnObjects()) {
-//				if (returnObject instanceof PathProcessor) {
-//					ppList.add((PathProcessor)returnObject);
-//				}
-//			}
-//
-//			List<Path> altPaths = null;
-//			int maxRetries = routingTemplate.getMaxRetries();
-//			Locale locale = request.getLocale();
-//			Translation tr = getTranslationMap().getWithFallBack(locale);
-//			for (int i = 0; i < maxRetries; i++) {
-//				StopWatch sw = new StopWatch().start();
-//				List<QueryResult> qResults = routingTemplate.lookup(points, encoder);
-//				double[] radiuses = request.getMaxSearchDistances();
-//				checkAvoidBorders(request, qResults);
-//				if (points.size() == qResults.size()) {
-//					for (int placeIndex = 0; placeIndex < points.size(); placeIndex++) {
-//						QueryResult qr = qResults.get(placeIndex);
-//						if ((radiuses != null) && qr.isValid() && (qr.getQueryDistance() > radiuses[placeIndex]) && (radiuses[placeIndex] != -1.0)) {
-//							ghRsp.addError(new PointNotFoundException("Cannot find point " + placeIndex + ": " + points.get(placeIndex) + " within a radius of " + radiuses[placeIndex] + " meters.", placeIndex));
-//						}
-//					}
-//				}
-//				ghRsp.addDebugInfo("idLookup:" + sw.stop().getSeconds() + "s");
-//				if (ghRsp.hasErrors())
-//					return Collections.emptyList();
-//
-//				RoutingAlgorithmFactory tmpAlgoFactory = getAlgorithmFactory(hints);
-//				Weighting weighting;
-//				QueryGraph queryGraph;
-//
-//				if (corePreparationHandler.isEnabled() && !disableCore) {
-//					boolean forceCHHeading = hints.getBool(Parameters.CH.FORCE_HEADING, false);
-//					if (!forceCHHeading && request.hasFavoredHeading(0))
-//						throw new IllegalArgumentException(
-//								"Heading is not (fully) supported for CHGraph. See issue #483");
-//
-//					RoutingAlgorithmFactory coreAlgoFactory = corePreparationHandler.getDecoratedAlgorithmFactory(new RoutingAlgorithmFactorySimple(), hints);
-//					CHProfile chProfile = ((PrepareCore) coreAlgoFactory).getCHProfile();
-//
-//					queryGraph = new QueryGraph(getGraphHopperStorage().getCHGraph(chProfile));
-//					queryGraph.lookup(qResults);
-//
-//					weighting = createWeighting(hints, encoder, queryGraph);
-//					tMode = chProfile.getTraversalMode();
-//				}
-//				else{
-//					if (getCHFactoryDecorator().isEnabled() && !disableCH) {
-//						boolean forceCHHeading = hints.getBool(Parameters.CH.FORCE_HEADING, false);
-//						if (!forceCHHeading && request.hasFavoredHeading(0))
-//							throw new IllegalArgumentException(
-//									"Heading is not (fully) supported for CHGraph. See issue #483");
-//
-//						// if LM is enabled we have the LMFactory with the CH algo!
-//						RoutingAlgorithmFactory chAlgoFactory = tmpAlgoFactory;
-//						if (tmpAlgoFactory instanceof LMAlgoFactoryDecorator.LMRAFactory)
-//							chAlgoFactory = ((LMAlgoFactoryDecorator.LMRAFactory) tmpAlgoFactory).getDefaultAlgoFactory();
-//
-//						if (chAlgoFactory instanceof PrepareContractionHierarchies)
-//							weighting = ((PrepareContractionHierarchies) chAlgoFactory).getWeighting();
-//						else
-//							throw new IllegalStateException(
-//									"Although CH was enabled a non-CH algorithm factory was returned " + tmpAlgoFactory);
-//
-//						tMode = TraversalMode.NODE_BASED;
-//						queryGraph = new QueryGraph(getGraphHopperStorage().getCHGraph(((PrepareContractionHierarchies) chAlgoFactory).getCHProfile()));
-//						queryGraph.lookup(qResults);
-//					} else {
-//						checkNonChMaxWaypointDistance(points);
-//						queryGraph = new QueryGraph(getGraphHopperStorage());
-//						queryGraph.lookup(qResults);
-//						weighting = createWeighting(hints, encoder, queryGraph);
-//						ghRsp.addDebugInfo("tmode:" + tMode.toString());
-//					}
-//				}
-//
-//				int maxVisitedNodesForRequest = hints.getInt(Parameters.Routing.MAX_VISITED_NODES, getMaxVisitedNodes());
-//				if (maxVisitedNodesForRequest > getMaxVisitedNodes())
-//					throw new IllegalArgumentException(
-//							"The max_visited_nodes parameter has to be below or equal to:" + getMaxVisitedNodes());
-//
-//
-//				if (hints.has(RouteRequest.PARAM_MAXIMUM_SPEED)) {
-//					double maximumSpeed = hints.getDouble("maximum_speed", maximumSpeedLowerBound);
-//					weighting.setSpeedCalculator(new MaximumSpeedCalculator(weighting.getSpeedCalculator(), maximumSpeed));
-//				}
-//
-//				if (isRequestTimeDependent(hints)) {
-//					weighting = createTimeDependentAccessWeighting(weighting);
-//
-//					if (weighting.isTimeDependent())
-//						algoStr = TD_ASTAR;
-//
-//					DateTimeHelper dateTimeHelper = new DateTimeHelper(getGraphHopperStorage());
-//					GHPoint3D point, departurePoint = qResults.get(0).getSnappedPoint();
-//					GHPoint3D arrivalPoint = qResults.get(qResults.size() - 1).getSnappedPoint();
-//					ghRsp.getHints().put(KEY_TIMEZONE_DEPARTURE, dateTimeHelper.getZoneId(departurePoint.lat, departurePoint.lon));
-//					ghRsp.getHints().put(KEY_TIMEZONE_ARRIVAL, dateTimeHelper.getZoneId(arrivalPoint.lat, arrivalPoint.lon));
-//
-//					String key;
-//					if (hints.has(RouteRequest.PARAM_DEPARTURE)) {
-//						key = RouteRequest.PARAM_DEPARTURE;
-//						point = departurePoint;
-//					} else {
-//						key = RouteRequest.PARAM_ARRIVAL;
-//						point = arrivalPoint;
-//					}
-//					String time = hints.getString(key, "");
-//					hints.put(key, dateTimeHelper.getZonedDateTime(point.lat, point.lon, time).toInstant());
-//				}
-//
-//				int uTurnCosts = hints.getInt(Parameters.Routing.U_TURN_COSTS, INFINITE_U_TURN_COSTS);
-//				weighting = createTurnWeighting(queryGraph, weighting, tMode, uTurnCosts);
-//				if (weighting instanceof TurnWeighting)
-//					((TurnWeighting)weighting).setInORS(true);
-//
-//				AlgorithmOptions algoOpts = AlgorithmOptions.start().algorithm(algoStr).traversalMode(tMode)
-//						.weighting(weighting).maxVisitedNodes(maxVisitedNodesForRequest).hints(hints).build();
-//
-//				algoOpts.setEdgeFilter(edgeFilter);
-//
-//				altPaths = routingTemplate.calcPaths(queryGraph, tmpAlgoFactory, algoOpts);
-//
-//				String date = getGraphHopperStorage().getProperties().get("datareader.import.date");
-//				if (Helper.isEmpty(date)) {
-//					date = getGraphHopperStorage().getProperties().get("datareader.data.date");
-//				}
-//				ghRsp.getHints().put("data.date", date);
-//
-//				boolean tmpEnableInstructions = hints.getBool(Parameters.Routing.INSTRUCTIONS, getEncodingManager().isEnableInstructions());
-//				boolean tmpCalcPoints = hints.getBool(Parameters.Routing.CALC_POINTS, isCalcPoints());
-//				double wayPointMaxDistance = hints.getDouble(Parameters.Routing.WAY_POINT_MAX_DISTANCE, 1d);
-//				DouglasPeucker peucker = new DouglasPeucker().setMaxDistance(wayPointMaxDistance);
-//				PathMerger pathMerger = new PathMerger().setCalcPoints(tmpCalcPoints).setDouglasPeucker(peucker)
-//                        .setEnableInstructions(tmpEnableInstructions)
-//						.setPathProcessor(ppList.toArray(new PathProcessor[]{}))
-//						.setSimplifyResponse(isSimplifyResponse() && wayPointMaxDistance > 0);
-//
-//				if (routingTemplate.isReady(pathMerger, tr))
-//					break;
-//			}
-//
-//			return altPaths;
-//
-//		} catch (IllegalArgumentException ex) {
-//			ghRsp.addError(ex);
-//			return Collections.emptyList();
-//		} finally {
-//			readLock.unlock();
-//		}
-//	}
-
-	private boolean isRequestTimeDependent(PMap hints) {
-		return hints.has(RouteRequest.PARAM_DEPARTURE) || hints.has(RouteRequest.PARAM_ARRIVAL);
-	}
-
-	public Weighting createTimeDependentAccessWeighting(Weighting weighting) {
-		FlagEncoder flagEncoder = weighting.getFlagEncoder();
-		if (getEncodingManager().hasEncodedValue(EncodingManager.getKey(flagEncoder, ConditionalEdges.ACCESS)))
-			return new TimeDependentAccessWeighting(weighting, getGraphHopperStorage(), flagEncoder);
-		else
-			return weighting;
-	}
-
-	public RouteSegmentInfo getRouteSegment(double[] latitudes, double[] longitudes, String vehicle) {
-		RouteSegmentInfo result = null;
-
-		GHRequest req = new GHRequest();
-		for (int i = 0; i < latitudes.length; i++)
-			req.addPoint(new GHPoint(latitudes[i], longitudes[i]));
-
-		//req.setVehicle(vehicle); // TODO: setVehicle removed from GH
-		req.setAlgorithm("dijkstrabi");
-		req.getHints().putObject("weighting", "fastest");
-		// TODO add limit of maximum visited nodes
-
-
-		GHResponse resp = new GHResponse();
-
-		// TODO: need to create a router here? Can we maybe remove
-		//  the whole class ORSGraphHopper?
-		// List<Path> paths = this.calcPaths(req, resp);
-		List<Path> paths = new ArrayList<>(); // TODO: this is a temporary work-around for the previous line
-
-		if (!resp.hasErrors()) {
-
-			List<EdgeIteratorState> fullEdges = new ArrayList<>();
-			PointList fullPoints = PointList.EMPTY;
-			long time = 0;
-			double distance = 0;
-			for (int pathIndex = 0; pathIndex < paths.size(); pathIndex++) {
-				Path path = paths.get(pathIndex);
-				time += path.getTime();
-
-				for (EdgeIteratorState edge : path.calcEdges()) {
-					fullEdges.add(edge);
-				}
-
-				PointList tmpPoints = path.calcPoints();
-
-				if (fullPoints.isEmpty())
-					fullPoints = new PointList(tmpPoints.size(), tmpPoints.is3D());
-
-				fullPoints.add(tmpPoints);
-
-				distance += path.getDistance();
-			}
-
-			if (fullPoints.size() > 1) {
-				Coordinate[] coords = new Coordinate[fullPoints.size()];
-
-				for (int i = 0; i < fullPoints.size(); i++) {
-					double x = fullPoints.getLon(i);
-					double y = fullPoints.getLat(i);
-					coords[i] = new Coordinate(x, y);
-				}
-
-				result = new RouteSegmentInfo(fullEdges, distance, time, new GeometryFactory().createLineString(coords));
-			}
-		}
-
-		return result;
-	}
-
-	/**
-	 * Check whether the route processing has to start. If avoid all borders is set and the routing points are in different countries,
-	 * there is no need to even start routing.
-	 * @param request To get the avoid borders setting
-	 * @param queryResult To get the edges of the queries and check which country they're in
-	 */
-	private void checkAvoidBorders(GHRequest request, List<Snap> queryResult) {
-		/* Avoid borders */
-		PMap params = request.getAdditionalHints();
-		if (params == null) {
-			params = new PMap();
-		}
-		boolean isRouteable = true;
-
-		if (params.has("avoid_borders")) {
-				RouteSearchParameters routeSearchParameters = params.getObject("avoid_borders", new RouteSearchParameters());
-				//Avoiding All borders
-				if(routeSearchParameters.hasAvoidBorders() && routeSearchParameters.getAvoidBorders() == BordersExtractor.Avoid.ALL) {
-					List<Integer> edgeIds =  new ArrayList<>();
-					for (int placeIndex = 0; placeIndex < queryResult.size(); placeIndex++) {
-						edgeIds.add(queryResult.get(placeIndex).getClosestEdge().getEdge());
-					}
-					BordersExtractor bordersExtractor = new BordersExtractor(GraphStorageUtils.getGraphExtension(getGraphHopperStorage(), BordersGraphStorage.class), null);
-					isRouteable = bordersExtractor.isSameCountry(edgeIds);
-				}
-				//TODO Avoiding CONTROLLED borders
-				//Currently this is extremely messy, as for some reason the READER stores data in addition to the BordersStorage.
-				//At the same time, it is not possible to get isOpen from the Reader via ids, because it only takes Strings. But there are no Strings in the Storage.
-				//So no controlled borders for now until this whole thing is refactored and the Reader is an actual reader and not a storage.
-=======
-import static com.graphhopper.routing.weighting.TurnWeighting.INFINITE_U_TURN_COSTS;
-import static com.graphhopper.util.Parameters.Algorithms.*;
-import static org.heigit.ors.routing.RouteResult.KEY_TIMEZONE_ARRIVAL;
-import static org.heigit.ors.routing.RouteResult.KEY_TIMEZONE_DEPARTURE;
-
-
-public class ORSGraphHopper extends GraphHopper {
-    private static final Logger LOGGER = LoggerFactory.getLogger(ORSGraphHopper.class);
-    private final CoreAlgoFactoryDecorator coreFactoryDecorator = new CoreAlgoFactoryDecorator();
-    private final CoreLMAlgoFactoryDecorator coreLMFactoryDecorator = new CoreLMAlgoFactoryDecorator();
-    private final FastIsochroneFactory fastIsochroneFactory = new FastIsochroneFactory();
-    TrafficEdgeFilter trafficEdgeFilter;
-    private GraphProcessContext processContext;
-    private HashMap<Long, ArrayList<Integer>> osmId2EdgeIds; // one osm id can correspond to multiple edges
-    private HashMap<Integer, Long> tmcEdges;
-    private Eccentricity eccentricity;
-    private int minNetworkSize = 200;
-    private int minOneWayNetworkSize = 0;
-    private double maximumSpeedLowerBound;
-    private MapMatcher mMapMatcher;
-
-
-    public ORSGraphHopper(GraphProcessContext procCntx) {
-        processContext = procCntx;
-        forDesktop();
-        algoDecorators.clear();
-        algoDecorators.add(coreFactoryDecorator);
-        algoDecorators.add(coreLMFactoryDecorator);
-        algoDecorators.add(getCHFactoryDecorator());
-        algoDecorators.add(getLMFactoryDecorator());
-        processContext.init(this);
-        maximumSpeedLowerBound = procCntx.getMaximumSpeedLowerBound();
-
-    }
-
-
-    public ORSGraphHopper() {
-        // used to initialize tests more easily without the need to create GraphProcessContext etc. when they're anyway not used in the tested functions.
-    }
-
-    @Override
-    public GraphHopper init(CmdArgs args) {
-        GraphHopper ret = super.init(args);
-        fastIsochroneFactory.init(args);
-        minNetworkSize = args.getInt("prepare.min_network_size", minNetworkSize);
-        minOneWayNetworkSize = args.getInt("prepare.min_one_way_network_size", minOneWayNetworkSize);
-        return ret;
-    }
-
-    @Override
-    protected void cleanUp() {
-        if (LOGGER.isInfoEnabled())
-            LOGGER.info(String.format("call cleanUp for '%s' ", getGraphHopperLocation()));
-        GraphHopperStorage ghs = getGraphHopperStorage();
-        if (ghs != null) {
-            if (LOGGER.isInfoEnabled())
-                LOGGER.info(String.format("graph %s, details:%s", ghs.toString(), ghs.toDetailsString()));
-            int prevNodeCount = ghs.getNodes();
-            int ex = ghs.getAllEdges().length();
-            List<FlagEncoder> list = getEncodingManager().fetchEdgeEncoders();
-            if (LOGGER.isInfoEnabled())
-                LOGGER.info(String.format("will create PrepareRoutingSubnetworks with:%n\tNodeCountBefore: '%d'%n\tgetAllEdges().getMaxId(): '%d'%n\tList<FlagEncoder>: '%s'%n\tminNetworkSize: '%d'%n\tminOneWayNetworkSize: '%d'", prevNodeCount, ex, list, minNetworkSize, minOneWayNetworkSize)
-                );
-            ghs.getProperties().put("elevation", hasElevation());
-        } else {
-            LOGGER.info("graph GraphHopperStorage is null?!");
-        }
-        super.cleanUp();
-    }
-
-    @Override
-    protected DataReader createReader(GraphHopperStorage tmpGraph) {
-        return initDataReader(new ORSOSMReader(tmpGraph, processContext));
-    }
-
-    @SuppressWarnings("unchecked")
-    @Override
-    public GraphHopper importOrLoad() {
-        GraphHopper gh = super.importOrLoad();
 
         if ((tmcEdges != null) && (osmId2EdgeIds != null)) {
             java.nio.file.Path path = Paths.get(gh.getGraphHopperLocation(), "edges_ors_traffic");
@@ -651,227 +188,245 @@
         return gh;
     }
 
-    @Override
-    public List<Path> calcPaths(GHRequest request, GHResponse ghRsp) {
-        if (getGraphHopperStorage() == null)
-            throw new IllegalStateException("Do a successful call to load or importOrLoad before routing");
-
-        if (getGraphHopperStorage().isClosed())
-            throw new IllegalStateException("You need to create a new GraphHopper instance as it is already closed");
-
-        // default handling
-        String vehicle = request.getVehicle();
-        if (vehicle.isEmpty()) {
-            vehicle = getDefaultVehicle().toString();
-            request.setVehicle(vehicle);
-        }
-
-        Lock readLock = getReadWriteLock().readLock();
-        readLock.lock();
-        try {
-            if (!getEncodingManager().hasEncoder(vehicle))
-                throw new IllegalArgumentException(
-                        "Vehicle " + vehicle + " unsupported. " + "Supported are: " + getEncodingManager());
-
-            HintsMap hints = request.getHints();
-            String tModeStr = hints.get("traversal_mode", TraversalMode.EDGE_BASED.name());
-            TraversalMode tMode = TraversalMode.fromString(tModeStr);
-            if (hints.has(Parameters.Routing.EDGE_BASED))
-                tMode = hints.getBool(Parameters.Routing.EDGE_BASED, false) ? TraversalMode.EDGE_BASED
-                        : TraversalMode.NODE_BASED;
-
-            FlagEncoder encoder = getEncodingManager().getEncoder(vehicle);
-
-            boolean disableCH = hints.getBool(Parameters.CH.DISABLE, false);
-            if (!getCHFactoryDecorator().isDisablingAllowed() && disableCH)
-                throw new IllegalArgumentException("Disabling CH not allowed on the server-side");
-
-            boolean disableLM = hints.getBool(Parameters.Landmark.DISABLE, false);
-            if (!getLMFactoryDecorator().isDisablingAllowed() && disableLM)
-                throw new IllegalArgumentException("Disabling LM not allowed on the server-side");
-
-            //TODO
-            boolean disableCore = hints.getBool(ORSParameters.Core.DISABLE, false);
-
-            String algoStr = request.getAlgorithm();
-            if (algoStr.isEmpty())
-                throw new IllegalStateException("No routing algorithm set.");
-
-            List<GHPoint> points = request.getPoints();
-            // TODO Maybe we should think about a isRequestValid method that checks all that stuff that we could do to fail fast
-            // For example see #734
-            checkIfPointsAreInBounds(points);
-
-            RoutingTemplate routingTemplate;
-            if (ROUND_TRIP.equalsIgnoreCase(algoStr))
-                routingTemplate = new RoundTripRoutingTemplate(request, ghRsp, getLocationIndex(), getEncodingManager(), getMaxRoundTripRetries());
-            else if (ALT_ROUTE.equalsIgnoreCase(algoStr))
-                routingTemplate = new AlternativeRoutingTemplate(request, ghRsp, getLocationIndex(), getEncodingManager());
-            else
-                routingTemplate = new ViaRoutingTemplate(request, ghRsp, getLocationIndex(), getEncodingManager());
-
-            EdgeFilter edgeFilter = edgeFilterFactory.createEdgeFilter(request.getAdditionalHints(), encoder, getGraphHopperStorage());
-            routingTemplate.setEdgeFilter(edgeFilter);
-
-            for (int c = 0; c < request.getHints().getInt("alternative_route.max_paths", 1); c++) {
-                ghRsp.addReturnObject(pathProcessorFactory.createPathProcessor(request.getAdditionalHints(), encoder, getGraphHopperStorage()));
-            }
-            List<PathProcessor> ppList = new ArrayList<>();
-            for (Object returnObject : ghRsp.getReturnObjects()) {
-                if (returnObject instanceof PathProcessor) {
-                    ppList.add((PathProcessor) returnObject);
-                }
-            }
-
-            List<Path> altPaths = null;
-            int maxRetries = routingTemplate.getMaxRetries();
-            Locale locale = request.getLocale();
-            Translation tr = getTranslationMap().getWithFallBack(locale);
-            for (int i = 0; i < maxRetries; i++) {
-                StopWatch sw = new StopWatch().start();
-                List<QueryResult> qResults = routingTemplate.lookup(points, encoder);
-                double[] radiuses = request.getMaxSearchDistances();
-                checkAvoidBorders(processContext, request, qResults);
-                if (points.size() == qResults.size()) {
-                    for (int placeIndex = 0; placeIndex < points.size(); placeIndex++) {
-                        QueryResult qr = qResults.get(placeIndex);
-                        if ((radiuses != null) && qr.isValid() && (qr.getQueryDistance() > radiuses[placeIndex]) && (radiuses[placeIndex] != -1.0)) {
-                            ghRsp.addError(new PointNotFoundException("Cannot find point " + placeIndex + ": " + points.get(placeIndex) + " within a radius of " + radiuses[placeIndex] + " meters.", placeIndex));
-                        }
-                    }
-                }
-                ghRsp.addDebugInfo("idLookup:" + sw.stop().getSeconds() + "s");
-                if (ghRsp.hasErrors())
-                    return Collections.emptyList();
-
-                RoutingAlgorithmFactory tmpAlgoFactory = getAlgorithmFactory(hints);
-                Weighting weighting;
-                QueryGraph queryGraph;
-
-                if (coreFactoryDecorator.isEnabled() && !disableCore) {
-                    boolean forceCHHeading = hints.getBool(Parameters.CH.FORCE_HEADING, false);
-                    if (!forceCHHeading && request.hasFavoredHeading(0))
-                        throw new IllegalArgumentException(
-                                "Heading is not (fully) supported for CHGraph. See issue #483");
-
-                    RoutingAlgorithmFactory coreAlgoFactory = coreFactoryDecorator.getDecoratedAlgorithmFactory(new RoutingAlgorithmFactorySimple(), hints);
-                    CHProfile chProfile = ((PrepareCore) coreAlgoFactory).getCHProfile();
-
-                    queryGraph = new QueryGraph(getGraphHopperStorage().getCHGraph(chProfile));
-                    queryGraph.lookup(qResults);
-
-                    weighting = createWeighting(hints, encoder, queryGraph);
-                    tMode = chProfile.getTraversalMode();
-                } else {
-                    if (getCHFactoryDecorator().isEnabled() && !disableCH) {
-                        boolean forceCHHeading = hints.getBool(Parameters.CH.FORCE_HEADING, false);
-                        if (!forceCHHeading && request.hasFavoredHeading(0))
-                            throw new IllegalArgumentException(
-                                    "Heading is not (fully) supported for CHGraph. See issue #483");
-
-                        // if LM is enabled we have the LMFactory with the CH algo!
-                        RoutingAlgorithmFactory chAlgoFactory = tmpAlgoFactory;
-                        if (tmpAlgoFactory instanceof LMAlgoFactoryDecorator.LMRAFactory)
-                            chAlgoFactory = ((LMAlgoFactoryDecorator.LMRAFactory) tmpAlgoFactory).getDefaultAlgoFactory();
-
-                        if (chAlgoFactory instanceof PrepareContractionHierarchies)
-                            weighting = ((PrepareContractionHierarchies) chAlgoFactory).getWeighting();
-                        else
-                            throw new IllegalStateException(
-                                    "Although CH was enabled a non-CH algorithm factory was returned " + tmpAlgoFactory);
-
-                        tMode = TraversalMode.NODE_BASED;
-                        queryGraph = new QueryGraph(getGraphHopperStorage().getCHGraph(((PrepareContractionHierarchies) chAlgoFactory).getCHProfile()));
-                        queryGraph.lookup(qResults);
-                    } else {
-                        checkNonChMaxWaypointDistance(points);
-                        queryGraph = new QueryGraph(getGraphHopperStorage());
-                        queryGraph.lookup(qResults);
-                        weighting = createWeighting(hints, encoder, queryGraph);
-                        ghRsp.addDebugInfo("tmode:" + tMode.toString());
-                    }
-                }
-
-                int maxVisitedNodesForRequest = hints.getInt(Parameters.Routing.MAX_VISITED_NODES, getMaxVisitedNodes());
-                if (maxVisitedNodesForRequest > getMaxVisitedNodes())
-                    throw new IllegalArgumentException(
-                            "The max_visited_nodes parameter has to be below or equal to:" + getMaxVisitedNodes());
-
-
-                if (hints.has(RouteRequest.PARAM_MAXIMUM_SPEED)) {
-                    double maximumSpeed = hints.getDouble("maximum_speed", maximumSpeedLowerBound);
-                    weighting.setSpeedCalculator(new MaximumSpeedCalculator(weighting.getSpeedCalculator(), maximumSpeed));
-                }
-
-                if (isRequestTimeDependent(hints)) {
-                    weighting = createTimeDependentAccessWeighting(weighting);
-
-                    if (hints.getBool(ORSParameters.Weighting.TIME_DEPENDENT_SPEED_OR_ACCESS, false))
-                        algoStr = TD_ASTAR;
-
-                    DateTimeHelper dateTimeHelper = new DateTimeHelper(getGraphHopperStorage());
-                    GHPoint3D point, departurePoint = qResults.get(0).getSnappedPoint();
-                    GHPoint3D arrivalPoint = qResults.get(qResults.size() - 1).getSnappedPoint();
-                    ghRsp.getHints().put(KEY_TIMEZONE_DEPARTURE, dateTimeHelper.getZoneId(departurePoint.lat, departurePoint.lon));
-                    ghRsp.getHints().put(KEY_TIMEZONE_ARRIVAL, dateTimeHelper.getZoneId(arrivalPoint.lat, arrivalPoint.lon));
-
-                    String key;
-                    if (hints.has(RouteRequest.PARAM_DEPARTURE)) {
-                        key = RouteRequest.PARAM_DEPARTURE;
-                        point = departurePoint;
-                    } else {
-                        key = RouteRequest.PARAM_ARRIVAL;
-                        point = arrivalPoint;
-                    }
-                    String time = hints.get(key, "");
-                    hints.put(key, dateTimeHelper.getZonedDateTime(point.lat, point.lon, time).toInstant());
-                }
-
-                int uTurnCosts = hints.getInt(Parameters.Routing.U_TURN_COSTS, INFINITE_U_TURN_COSTS);
-
-                weighting = createTurnWeighting(queryGraph, weighting, tMode, uTurnCosts);
-                if (weighting instanceof TurnWeighting)
-                    ((TurnWeighting) weighting).setInORS(true);
-
-                AlgorithmOptions algoOpts = AlgorithmOptions.start().algorithm(algoStr).traversalMode(tMode)
-                        .weighting(weighting).maxVisitedNodes(maxVisitedNodesForRequest).hints(hints).build();
-
-                algoOpts.setEdgeFilter(edgeFilter);
-
-                altPaths = routingTemplate.calcPaths(queryGraph, tmpAlgoFactory, algoOpts);
-
-                String date = getGraphHopperStorage().getProperties().get("datareader.import.date");
-                if (Helper.isEmpty(date)) {
-                    date = getGraphHopperStorage().getProperties().get("datareader.data.date");
-                }
-                ghRsp.getHints().put("data.date", date);
-
-                boolean tmpEnableInstructions = hints.getBool(Parameters.Routing.INSTRUCTIONS, getEncodingManager().isEnableInstructions());
-                boolean tmpCalcPoints = hints.getBool(Parameters.Routing.CALC_POINTS, isCalcPoints());
-                double wayPointMaxDistance = hints.getDouble(Parameters.Routing.WAY_POINT_MAX_DISTANCE, 1d);
-                DouglasPeucker peucker = new DouglasPeucker().setMaxDistance(wayPointMaxDistance);
-                PathMerger pathMerger = new PathMerger().setCalcPoints(tmpCalcPoints).setDouglasPeucker(peucker)
-                        .setEnableInstructions(tmpEnableInstructions)
-                        .setPathProcessor(ppList.toArray(new PathProcessor[]{}))
-                        .setSimplifyResponse(isSimplifyResponse() && wayPointMaxDistance > 0);
-
-                if (routingTemplate.isReady(pathMerger, tr))
-                    break;
-            }
-
-            return altPaths;
-
-        } catch (IllegalArgumentException ex) {
-            ghRsp.addError(ex);
-            return Collections.emptyList();
-        } finally {
-            readLock.unlock();
-        }
-    }
-
-    private boolean isRequestTimeDependent(HintsMap hints) {
-        return hints.has(RouteRequest.PARAM_DEPARTURE) || hints.has(RouteRequest.PARAM_ARRIVAL);
-    }
+	@Override
+	protected Router doCreateRouter(GraphHopperStorage ghStorage, LocationIndex locationIndex, Map<String, Profile> profilesByName,
+									PathDetailsBuilderFactory pathBuilderFactory, TranslationMap trMap, RouterConfig routerConfig,
+									WeightingFactory weightingFactory, Map<String, RoutingCHGraph> chGraphs, Map<String, LandmarkStorage> landmarks) {
+		Router r = new Router(ghStorage, locationIndex, profilesByName, pathBuilderFactory, trMap, routerConfig, weightingFactory, chGraphs, landmarks);
+		r.setEdgeFilterFactory(new ORSEdgeFilterFactory());
+		return r;
+	}
+
+	@Override
+	protected WeightingFactory createWeightingFactory() {
+		// TODO: WeightingFactory was refactored to store GHStorage and EncodingManager instead of getting everything passed in the createWEighting method, need to adjust
+		return new DefaultWeightingFactory(getGraphHopperStorage(), getEncodingManager());
+	}
+
+	// TODO: This override is unnecessary, because the changes are already applied
+//       at the parent class level. The method has been removed in GH.
+//       Keep this commented-out code for reference until upgrade is done.
+//	@Override
+//	public List<Path> calcPaths(GHRequest request, GHResponse ghRsp) {
+//		if (getGraphHopperStorage() == null || !isFullyLoaded())
+//			throw new IllegalStateException("Do a successful call to load or importOrLoad before routing");
+//
+//		if (getGraphHopperStorage().isClosed())
+//			throw new IllegalStateException("You need to create a new GraphHopper instance as it is already closed");
+//
+//		// default handling
+//		String vehicle = request.getVehicle();
+//		if (vehicle.isEmpty()) {
+//			vehicle = getDefaultVehicle().toString();
+//			request.setVehicle(vehicle);
+//		}
+//
+//		Lock readLock = getReadWriteLock().readLock();
+//		readLock.lock();
+//		try {
+//			if (!getEncodingManager().hasEncoder(vehicle))
+//				throw new IllegalArgumentException(
+//						"Vehicle " + vehicle + " unsupported. " + "Supported are: " + getEncodingManager());
+//
+//			PMap hints = request.getHints();
+//			String tModeStr = hints.getString("traversal_mode", TraversalMode.EDGE_BASED.name());
+//			TraversalMode tMode = TraversalMode.fromString(tModeStr);
+//			if (hints.has(Parameters.Routing.EDGE_BASED))
+//				tMode = hints.getBool(Parameters.Routing.EDGE_BASED, false) ? TraversalMode.EDGE_BASED
+//						: TraversalMode.NODE_BASED;
+//
+//			FlagEncoder encoder = getEncodingManager().getEncoder(vehicle);
+//
+//			boolean disableCH = hints.getBool(Parameters.CH.DISABLE, false);
+//			if (!getCHFactoryDecorator().isDisablingAllowed() && disableCH)
+//				throw new IllegalArgumentException("Disabling CH not allowed on the server-side");
+//
+//			boolean disableLM = hints.getBool(Parameters.Landmark.DISABLE, false);
+//			if (!getLMFactoryDecorator().isDisablingAllowed() && disableLM)
+//				throw new IllegalArgumentException("Disabling LM not allowed on the server-side");
+//
+//			//TODO
+//			boolean disableCore = hints.getBool(ORSParameters.Core.DISABLE, false);
+//
+//			String algoStr = request.getAlgorithm();
+//			if (algoStr.isEmpty())
+//				throw new IllegalStateException("No routing algorithm set.");
+//
+//			List<GHPoint> points = request.getPoints();
+//			// TODO Maybe we should think about a isRequestValid method that checks all that stuff that we could do to fail fast
+//			// For example see #734
+//			checkIfPointsAreInBounds(points);
+//
+//			RoutingTemplate routingTemplate;
+//			if (ROUND_TRIP.equalsIgnoreCase(algoStr))
+//				routingTemplate = new RoundTripRoutingTemplate(request, ghRsp, getLocationIndex(), getEncodingManager(), getMaxRoundTripRetries());
+//			else if (ALT_ROUTE.equalsIgnoreCase(algoStr))
+//				routingTemplate = new AlternativeRoutingTemplate(request, ghRsp, getLocationIndex(), getEncodingManager());
+//			else
+//				routingTemplate = new ViaRoutingTemplate(request, ghRsp, getLocationIndex(), getEncodingManager());
+//
+//			EdgeFilter edgeFilter = edgeFilterFactory.createEdgeFilter(request.getAdditionalHints(), encoder, getGraphHopperStorage());
+//			routingTemplate.setEdgeFilter(edgeFilter);
+//
+//			for (int c = 0; c < request.getHints().getInt("alternative_route.max_paths", 1); c++) {
+//				ghRsp.addReturnObject(pathProcessorFactory.createPathProcessor(request.getAdditionalHints(), encoder, getGraphHopperStorage()));
+//			}
+//			List<PathProcessor> ppList = new ArrayList<>();
+//			for (Object returnObject : ghRsp.getReturnObjects()) {
+//				if (returnObject instanceof PathProcessor) {
+//					ppList.add((PathProcessor)returnObject);
+//				}
+//			}
+//
+//			List<Path> altPaths = null;
+//			int maxRetries = routingTemplate.getMaxRetries();
+//			Locale locale = request.getLocale();
+//			Translation tr = getTranslationMap().getWithFallBack(locale);
+//			for (int i = 0; i < maxRetries; i++) {
+//				StopWatch sw = new StopWatch().start();
+//				List<QueryResult> qResults = routingTemplate.lookup(points, encoder);
+//				double[] radiuses = request.getMaxSearchDistances();
+//				checkAvoidBorders(request, qResults);
+//				if (points.size() == qResults.size()) {
+//					for (int placeIndex = 0; placeIndex < points.size(); placeIndex++) {
+//						QueryResult qr = qResults.get(placeIndex);
+//						if ((radiuses != null) && qr.isValid() && (qr.getQueryDistance() > radiuses[placeIndex]) && (radiuses[placeIndex] != -1.0)) {
+//							ghRsp.addError(new PointNotFoundException("Cannot find point " + placeIndex + ": " + points.get(placeIndex) + " within a radius of " + radiuses[placeIndex] + " meters.", placeIndex));
+//						}
+//					}
+//				}
+//				ghRsp.addDebugInfo("idLookup:" + sw.stop().getSeconds() + "s");
+//				if (ghRsp.hasErrors())
+//					return Collections.emptyList();
+//
+//				RoutingAlgorithmFactory tmpAlgoFactory = getAlgorithmFactory(hints);
+//				Weighting weighting;
+//				QueryGraph queryGraph;
+//
+//				if (corePreparationHandler.isEnabled() && !disableCore) {
+//					boolean forceCHHeading = hints.getBool(Parameters.CH.FORCE_HEADING, false);
+//					if (!forceCHHeading && request.hasFavoredHeading(0))
+//						throw new IllegalArgumentException(
+//								"Heading is not (fully) supported for CHGraph. See issue #483");
+//
+//					RoutingAlgorithmFactory coreAlgoFactory = corePreparationHandler.getDecoratedAlgorithmFactory(new RoutingAlgorithmFactorySimple(), hints);
+//					CHProfile chProfile = ((PrepareCore) coreAlgoFactory).getCHProfile();
+//
+//					queryGraph = new QueryGraph(getGraphHopperStorage().getCHGraph(chProfile));
+//					queryGraph.lookup(qResults);
+//
+//					weighting = createWeighting(hints, encoder, queryGraph);
+//					tMode = chProfile.getTraversalMode();
+//				}
+//				else{
+//					if (getCHFactoryDecorator().isEnabled() && !disableCH) {
+//						boolean forceCHHeading = hints.getBool(Parameters.CH.FORCE_HEADING, false);
+//						if (!forceCHHeading && request.hasFavoredHeading(0))
+//							throw new IllegalArgumentException(
+//									"Heading is not (fully) supported for CHGraph. See issue #483");
+//
+//						// if LM is enabled we have the LMFactory with the CH algo!
+//						RoutingAlgorithmFactory chAlgoFactory = tmpAlgoFactory;
+//						if (tmpAlgoFactory instanceof LMAlgoFactoryDecorator.LMRAFactory)
+//							chAlgoFactory = ((LMAlgoFactoryDecorator.LMRAFactory) tmpAlgoFactory).getDefaultAlgoFactory();
+//
+//						if (chAlgoFactory instanceof PrepareContractionHierarchies)
+//							weighting = ((PrepareContractionHierarchies) chAlgoFactory).getWeighting();
+//						else
+//							throw new IllegalStateException(
+//									"Although CH was enabled a non-CH algorithm factory was returned " + tmpAlgoFactory);
+//
+//						tMode = TraversalMode.NODE_BASED;
+//						queryGraph = new QueryGraph(getGraphHopperStorage().getCHGraph(((PrepareContractionHierarchies) chAlgoFactory).getCHProfile()));
+//						queryGraph.lookup(qResults);
+//					} else {
+//						checkNonChMaxWaypointDistance(points);
+//						queryGraph = new QueryGraph(getGraphHopperStorage());
+//						queryGraph.lookup(qResults);
+//						weighting = createWeighting(hints, encoder, queryGraph);
+//						ghRsp.addDebugInfo("tmode:" + tMode.toString());
+//					}
+//				}
+//
+//				int maxVisitedNodesForRequest = hints.getInt(Parameters.Routing.MAX_VISITED_NODES, getMaxVisitedNodes());
+//				if (maxVisitedNodesForRequest > getMaxVisitedNodes())
+//					throw new IllegalArgumentException(
+//							"The max_visited_nodes parameter has to be below or equal to:" + getMaxVisitedNodes());
+//
+//
+//				if (hints.has(RouteRequest.PARAM_MAXIMUM_SPEED)) {
+//					double maximumSpeed = hints.getDouble("maximum_speed", maximumSpeedLowerBound);
+//					weighting.setSpeedCalculator(new MaximumSpeedCalculator(weighting.getSpeedCalculator(), maximumSpeed));
+//				}
+//
+//				if (isRequestTimeDependent(hints)) {
+//					weighting = createTimeDependentAccessWeighting(weighting);
+//
+//					if (weighting.isTimeDependent())
+//						algoStr = TD_ASTAR;
+//
+//					DateTimeHelper dateTimeHelper = new DateTimeHelper(getGraphHopperStorage());
+//					GHPoint3D point, departurePoint = qResults.get(0).getSnappedPoint();
+//					GHPoint3D arrivalPoint = qResults.get(qResults.size() - 1).getSnappedPoint();
+//					ghRsp.getHints().put(KEY_TIMEZONE_DEPARTURE, dateTimeHelper.getZoneId(departurePoint.lat, departurePoint.lon));
+//					ghRsp.getHints().put(KEY_TIMEZONE_ARRIVAL, dateTimeHelper.getZoneId(arrivalPoint.lat, arrivalPoint.lon));
+//
+//					String key;
+//					if (hints.has(RouteRequest.PARAM_DEPARTURE)) {
+//						key = RouteRequest.PARAM_DEPARTURE;
+//						point = departurePoint;
+//					} else {
+//						key = RouteRequest.PARAM_ARRIVAL;
+//						point = arrivalPoint;
+//					}
+//					String time = hints.getString(key, "");
+//					hints.put(key, dateTimeHelper.getZonedDateTime(point.lat, point.lon, time).toInstant());
+//				}
+//
+//				int uTurnCosts = hints.getInt(Parameters.Routing.U_TURN_COSTS, INFINITE_U_TURN_COSTS);
+//				weighting = createTurnWeighting(queryGraph, weighting, tMode, uTurnCosts);
+//				if (weighting instanceof TurnWeighting)
+//					((TurnWeighting)weighting).setInORS(true);
+//
+//				AlgorithmOptions algoOpts = AlgorithmOptions.start().algorithm(algoStr).traversalMode(tMode)
+//						.weighting(weighting).maxVisitedNodes(maxVisitedNodesForRequest).hints(hints).build();
+//
+//				algoOpts.setEdgeFilter(edgeFilter);
+//
+//				altPaths = routingTemplate.calcPaths(queryGraph, tmpAlgoFactory, algoOpts);
+//
+//				String date = getGraphHopperStorage().getProperties().get("datareader.import.date");
+//				if (Helper.isEmpty(date)) {
+//					date = getGraphHopperStorage().getProperties().get("datareader.data.date");
+//				}
+//				ghRsp.getHints().put("data.date", date);
+//
+//				boolean tmpEnableInstructions = hints.getBool(Parameters.Routing.INSTRUCTIONS, getEncodingManager().isEnableInstructions());
+//				boolean tmpCalcPoints = hints.getBool(Parameters.Routing.CALC_POINTS, isCalcPoints());
+//				double wayPointMaxDistance = hints.getDouble(Parameters.Routing.WAY_POINT_MAX_DISTANCE, 1d);
+//				DouglasPeucker peucker = new DouglasPeucker().setMaxDistance(wayPointMaxDistance);
+//				PathMerger pathMerger = new PathMerger().setCalcPoints(tmpCalcPoints).setDouglasPeucker(peucker)
+//                        .setEnableInstructions(tmpEnableInstructions)
+//						.setPathProcessor(ppList.toArray(new PathProcessor[]{}))
+//						.setSimplifyResponse(isSimplifyResponse() && wayPointMaxDistance > 0);
+//
+//				if (routingTemplate.isReady(pathMerger, tr))
+//					break;
+//			}
+//
+//			return altPaths;
+//
+//		} catch (IllegalArgumentException ex) {
+//			ghRsp.addError(ex);
+//			return Collections.emptyList();
+//		} finally {
+//			readLock.unlock();
+//		}
+//	}
+
+	private boolean isRequestTimeDependent(PMap hints) {
+		return hints.has(RouteRequest.PARAM_DEPARTURE) || hints.has(RouteRequest.PARAM_ARRIVAL);
+	}
 
     public Weighting createTimeDependentAccessWeighting(Weighting weighting) {
         FlagEncoder flagEncoder = weighting.getFlagEncoder();
@@ -888,19 +443,18 @@
         for (int i = 0; i < latitudes.length; i++)
             req.addPoint(new GHPoint(latitudes[i], longitudes[i]));
 
-        req.setVehicle(vehicle);
-        req.setAlgorithm("dijkstrabi");
-        req.setWeighting("fastest");
-        // disable in order to allow calling mapmatching before preparations
-        req.getHints().put("ch.disable", true);
-        req.getHints().put("core.disable", true);
-        req.getHints().put("lm.disable", true);
-        // TODO add limit of maximum visited nodes
+		//req.setVehicle(vehicle); // TODO: setVehicle removed from GH
+		req.setAlgorithm("dijkstrabi");
+		req.getHints().putObject("weighting", "fastest");
+		// TODO add limit of maximum visited nodes
 
 
         GHResponse resp = new GHResponse();
 
-        List<Path> paths = this.calcPaths(req, resp);
+		// TODO: need to create a router here? Can we maybe remove
+		//  the whole class ORSGraphHopper?
+		// List<Path> paths = this.calcPaths(req, resp);
+		List<Path> paths = new ArrayList<>(); // TODO: this is a temporary work-around for the previous line
 
         if (!resp.hasErrors()) {
 
@@ -942,38 +496,35 @@
         return result;
     }
 
-    /**
-     * Check whether the route processing has to start. If avoid all borders is set and the routing points are in different countries,
-     * there is no need to even start routing.
-     *
-     * @param processContext Used to get the bordersReader to check isOpen for avoid Controlled. Currently not used
-     * @param request        To get the avoid borders setting
-     * @param queryResult    To get the edges of the queries and check which country they're in
-     */
-    private void checkAvoidBorders(GraphProcessContext processContext, GHRequest request, List<QueryResult> queryResult) {
-        /* Avoid borders */
-        ORSPMap params = (ORSPMap) request.getAdditionalHints();
-        if (params == null) {
-            params = new ORSPMap();
-        }
-        boolean isRouteable = true;
-
-        if (params.hasObj("avoid_borders")) {
-            RouteSearchParameters routeSearchParameters = (RouteSearchParameters) params.getObj("avoid_borders");
-            //Avoiding All borders
-            if (routeSearchParameters.hasAvoidBorders() && routeSearchParameters.getAvoidBorders() == BordersExtractor.Avoid.ALL) {
-                List<Integer> edgeIds = new ArrayList<>();
-                for (int placeIndex = 0; placeIndex < queryResult.size(); placeIndex++) {
-                    edgeIds.add(queryResult.get(placeIndex).getClosestEdge().getEdge());
-                }
-                BordersExtractor bordersExtractor = new BordersExtractor(GraphStorageUtils.getGraphExtension(getGraphHopperStorage(), BordersGraphStorage.class), null);
-                isRouteable = bordersExtractor.isSameCountry(edgeIds);
-            }
-            //TODO Avoiding CONTROLLED borders
-            //Currently this is extremely messy, as for some reason the READER stores data in addition to the BordersStorage.
-            //At the same time, it is not possible to get isOpen from the Reader via ids, because it only takes Strings. But there are no Strings in the Storage.
-            //So no controlled borders for now until this whole thing is refactored and the Reader is an actual reader and not a storage.
->>>>>>> 5b3fe629
+	/**
+	 * Check whether the route processing has to start. If avoid all borders is set and the routing points are in different countries,
+	 * there is no need to even start routing.
+	 * @param request To get the avoid borders setting
+	 * @param queryResult To get the edges of the queries and check which country they're in
+	 */
+	private void checkAvoidBorders(GHRequest request, List<Snap> queryResult) {
+		/* Avoid borders */
+		PMap params = request.getAdditionalHints();
+		if (params == null) {
+			params = new PMap();
+		}
+		boolean isRouteable = true;
+
+		if (params.has("avoid_borders")) {
+				RouteSearchParameters routeSearchParameters = params.getObject("avoid_borders", new RouteSearchParameters());
+				//Avoiding All borders
+				if(routeSearchParameters.hasAvoidBorders() && routeSearchParameters.getAvoidBorders() == BordersExtractor.Avoid.ALL) {
+					List<Integer> edgeIds =  new ArrayList<>();
+					for (int placeIndex = 0; placeIndex < queryResult.size(); placeIndex++) {
+						edgeIds.add(queryResult.get(placeIndex).getClosestEdge().getEdge());
+					}
+					BordersExtractor bordersExtractor = new BordersExtractor(GraphStorageUtils.getGraphExtension(getGraphHopperStorage(), BordersGraphStorage.class), null);
+					isRouteable = bordersExtractor.isSameCountry(edgeIds);
+				}
+				//TODO Avoiding CONTROLLED borders
+				//Currently this is extremely messy, as for some reason the READER stores data in addition to the BordersStorage.
+				//At the same time, it is not possible to get isOpen from the Reader via ids, because it only takes Strings. But there are no Strings in the Storage.
+				//So no controlled borders for now until this whole thing is refactored and the Reader is an actual reader and not a storage.
 
 //				if(routeSearchParameters.hasAvoidBorders() && routeSearchParameters.getAvoidBorders() == BordersExtractor.Avoid.CONTROLLED) {
 //					GraphStorageBuilder countryBordersReader;
@@ -996,15 +547,9 @@
 //						}
 //					}
 //				}
-<<<<<<< HEAD
 			}
 		if(!isRouteable)
 			throw new ConnectionNotFoundException("Route not found due to avoiding borders", Collections.emptyMap());
-=======
-        }
-        if (!isRouteable)
-            throw new ConnectionNotFoundException("Route not found due to avoiding borders", Collections.<String, Object>emptyMap());
->>>>>>> 5b3fe629
 
     }
 
@@ -1064,14 +609,13 @@
         return new GeometryFactory().createLineString(coords);
     }
 
-<<<<<<< HEAD
     /**
 	 * Does the preparation and creates the location index
 	 */
 	@Override
 	protected void postProcessingHook(boolean closeEarly) {
 
-		GraphHopperStorage gs = getGraphHopperStorage();
+        GraphHopperStorage gs = getGraphHopperStorage();
 
 		//Create the core
 		if(corePreparationHandler.isEnabled())
@@ -1092,14 +636,14 @@
 			coreLMPreparationHandler.createPreparations(gs, super.getLocationIndex());
 		loadOrPrepareCoreLM();
 
-		if(fastIsochroneFactory.isEnabled()) {
-			EdgeFilterSequence partitioningEdgeFilter = new EdgeFilterSequence();
-			try {
-				partitioningEdgeFilter.add(new AvoidFeaturesEdgeFilter(AvoidFeatureFlags.FERRIES, getGraphHopperStorage()));
-			} catch (Exception e) {
-				LOGGER.debug(e.getLocalizedMessage());
-			}
-			fastIsochroneFactory.createPreparation(gs, partitioningEdgeFilter);
+        if (fastIsochroneFactory.isEnabled()) {
+            EdgeFilterSequence partitioningEdgeFilter = new EdgeFilterSequence();
+            try {
+                partitioningEdgeFilter.add(new AvoidFeaturesEdgeFilter(AvoidFeatureFlags.FERRIES, getGraphHopperStorage()));
+            } catch (Exception e) {
+                LOGGER.debug(e.getLocalizedMessage());
+            }
+            fastIsochroneFactory.createPreparation(gs, partitioningEdgeFilter);
 
 			if (!isPartitionPrepared())
 				preparePartition();
@@ -1121,15 +665,15 @@
 					}
 				}
 
-				for (CHProfile chProfile : chProfiles) {
-					for (FlagEncoder encoder : super.getEncodingManager().fetchEdgeEncoders()) {
-						calculateCellProperties(chProfile.getWeighting(), partitioningEdgeFilter, encoder, fastIsochroneFactory.getIsochroneNodeStorage(), fastIsochroneFactory.getCellStorage());
-					}
-				}
-			}
-		}
-
-	}
+                for (CHProfile chProfile : chProfiles) {
+                    for (FlagEncoder encoder : super.getEncodingManager().fetchEdgeEncoders()) {
+                        calculateCellProperties(chProfile.getWeighting(), partitioningEdgeFilter, encoder, fastIsochroneFactory.getIsochroneNodeStorage(), fastIsochroneFactory.getCellStorage());
+                    }
+                }
+            }
+        }
+
+    }
 
 	// TODO: orphan method
 //	public EdgeFilterFactory getEdgeFilterFactory() {
@@ -1197,11 +741,11 @@
 		}
 	}
 
-	private boolean isCorePrepared() {
-		return "true".equals(getGraphHopperStorage().getProperties().get(ORSParameters.Core.PREPARE + "done"))
-				// remove old property in >0.9
-				|| "true".equals(getGraphHopperStorage().getProperties().get("prepare.done"));
-	}
+    private boolean isCorePrepared() {
+        return "true".equals(getGraphHopperStorage().getProperties().get(ORSParameters.Core.PREPARE + "done"))
+                // remove old property in >0.9
+                || "true".equals(getGraphHopperStorage().getProperties().get("prepare.done"));
+    }
 
 	/**
 	 * Enables or disables core calculation.
@@ -1273,266 +817,6 @@
 	public final boolean isFastIsochroneAvailable(RouteSearchContext searchContext, TravelRangeType travelRangeType) {
 		return eccentricity != null && eccentricity.isAvailable(IsochroneWeightingFactory.createIsochroneWeighting(searchContext, travelRangeType));
 	}
-
-
-	/**
-	 * Partitioning
-	 */
-	public final FastIsochroneFactory getFastIsochroneFactory() {
-		return fastIsochroneFactory;
-	}
-
-	protected void preparePartition() {
-		if (fastIsochroneFactory.isEnabled()) {
-			ensureWriteAccess();
-
-			getGraphHopperStorage().freeze();
-			fastIsochroneFactory.prepare(getGraphHopperStorage().getProperties());
-			getGraphHopperStorage().getProperties().put(ORSParameters.FastIsochrone.PREPARE + "done", true);
-		}
-	}
-
-	private boolean isPartitionPrepared() {
-		return "true".equals(getGraphHopperStorage().getProperties().get(ORSParameters.FastIsochrone.PREPARE + "done"));
-	}
-
-	private void calculateContours(){
-		if(fastIsochroneFactory.getCellStorage().isContourPrepared())
-			return;
-		Contour contour = new Contour(getGraphHopperStorage(), getGraphHopperStorage().getNodeAccess(), fastIsochroneFactory.getIsochroneNodeStorage(), fastIsochroneFactory.getCellStorage());
-		contour.calculateContour();
-	}
-
-	private void calculateCellProperties(Weighting weighting, EdgeFilter edgeFilter, FlagEncoder flagEncoder, IsochroneNodeStorage isochroneNodeStorage, CellStorage cellStorage){
-		if (eccentricity == null)
-			eccentricity = new Eccentricity(getGraphHopperStorage(), getLocationIndex(), isochroneNodeStorage, cellStorage);
-		if(!eccentricity.loadExisting(weighting)) {
-			eccentricity.calcEccentricities(weighting, edgeFilter, flagEncoder);
-			eccentricity.calcBorderNodeDistances(weighting, edgeFilter, flagEncoder);
-		}
-	}
-
-	public Eccentricity getEccentricity(){
-		return eccentricity;
-	}
-=======
-    @Override
-    public void matchTraffic() {
-        // Do the graph extension post processing
-        // Reserved for processes that need a fully initiated graph e.g. for match making
-        if (getGraphHopperStorage() != null && processContext != null && processContext.getStorageBuilders() != null) {
-            for (GraphStorageBuilder graphStorageBuilder : processContext.getStorageBuilders()) {
-                if (graphStorageBuilder instanceof HereTrafficGraphStorageBuilder) {
-                    try {
-                        ((HereTrafficGraphStorageBuilder) graphStorageBuilder).postProcess(this);
-                    } catch (SchemaException e) {
-                        LOGGER.error("Error building the here traffic storage.");
-                        throw new RuntimeException(e);
-                    }
-                }
-            }
-        }
-    }
-
-    @Override
-    public void initLMAlgoFactoryDecorator() {
-        super.initLMAlgoFactoryDecorator();
-
-        if (isTrafficEnabled())
-            ORSWeightingFactory.addTrafficSpeedCalculator(getLMFactoryDecorator().getWeightings(), getGraphHopperStorage());
-    }
-
-    /**
-     * Does the preparation and creates the location index as well as the traffic graph storage
-     */
-    @Override
-    public void postProcessing() {
-        super.postProcessing();
-
-        GraphHopperStorage gs = getGraphHopperStorage();
-
-        //Create the core
-        if (coreFactoryDecorator.isEnabled())
-            coreFactoryDecorator.createPreparations(gs, processContext);
-        if (!isCorePrepared())
-            prepareCore();
-
-        //Create the landmarks in the core
-        if (coreLMFactoryDecorator.isEnabled()) {
-            coreLMFactoryDecorator.createPreparations(gs, super.getLocationIndex());
-            if (isTrafficEnabled())
-                ORSWeightingFactory.addTrafficSpeedCalculator(coreLMFactoryDecorator.getWeightings(), gs);
-            loadOrPrepareCoreLM();
-        }
-
-        if (fastIsochroneFactory.isEnabled()) {
-            EdgeFilterSequence partitioningEdgeFilter = new EdgeFilterSequence();
-            try {
-                partitioningEdgeFilter.add(new AvoidFeaturesEdgeFilter(AvoidFeatureFlags.FERRIES, getGraphHopperStorage()));
-            } catch (Exception e) {
-                LOGGER.debug(e.getLocalizedMessage());
-            }
-            fastIsochroneFactory.createPreparation(gs, partitioningEdgeFilter);
-
-            if (!isPartitionPrepared())
-                preparePartition();
-            else {
-                fastIsochroneFactory.setExistingStorages();
-                fastIsochroneFactory.getCellStorage().loadExisting();
-                fastIsochroneFactory.getIsochroneNodeStorage().loadExisting();
-            }
-            //No fast isochrones without partition
-            if (isPartitionPrepared()) {
-                /* Initialize edge filter sequence for fast isochrones*/
-                calculateContours();
-                List<CHProfile> chProfiles = new ArrayList<>();
-                for (FlagEncoder encoder : super.getEncodingManager().fetchEdgeEncoders()) {
-                    for (String coreWeightingStr : fastIsochroneFactory.getFastisochroneProfileStrings()) {
-                        Weighting weighting = createWeighting(new HintsMap(coreWeightingStr).put("isochroneWeighting", "true"), encoder, null);
-                        chProfiles.add(new CHProfile(weighting, TraversalMode.NODE_BASED, INFINITE_U_TURN_COSTS, "isocore"));
-                    }
-                }
-
-                for (CHProfile chProfile : chProfiles) {
-                    for (FlagEncoder encoder : super.getEncodingManager().fetchEdgeEncoders()) {
-                        calculateCellProperties(chProfile.getWeighting(), partitioningEdgeFilter, encoder, fastIsochroneFactory.getIsochroneNodeStorage(), fastIsochroneFactory.getCellStorage());
-                    }
-                }
-            }
-        }
-
-    }
-
-    public EdgeFilterFactory getEdgeFilterFactory() {
-        return this.edgeFilterFactory;
-    }
-
-    /**
-     * Enables or disables core calculation.
-     */
-    public GraphHopper setCoreEnabled(boolean enable) {
-        ensureNotLoaded();
-        coreFactoryDecorator.setEnabled(enable);
-        return this;
-    }
-
-    public final boolean isCoreEnabled() {
-        return coreFactoryDecorator.isEnabled();
-    }
-
-    public void initCoreAlgoFactoryDecorator() {
-        if (!coreFactoryDecorator.hasCHProfiles()) {
-            for (FlagEncoder encoder : super.getEncodingManager().fetchEdgeEncoders()) {
-                for (String coreWeightingStr : coreFactoryDecorator.getCHProfileStrings()) {
-                    // ghStorage is null at this point
-
-                    // extract weighting string and traversal mode
-                    String configStr = "";
-                    if (coreWeightingStr.contains("|")) {
-                        configStr = coreWeightingStr;
-                        coreWeightingStr = coreWeightingStr.split("\\|")[0];
-                    }
-                    PMap config = new PMap(configStr);
-
-                    TraversalMode traversalMode = config.getBool("edge_based", true) ? TraversalMode.EDGE_BASED : TraversalMode.NODE_BASED;
-                    Weighting weighting = createWeighting(new HintsMap(coreWeightingStr), encoder, null);
-                    coreFactoryDecorator.addCHProfile(new CHProfile(weighting, traversalMode, INFINITE_U_TURN_COSTS, CHProfile.TYPE_CORE));
-                }
-            }
-        }
-    }
-
-    public final CoreAlgoFactoryDecorator getCoreFactoryDecorator() {
-        return coreFactoryDecorator;
-    }
-
-    protected void prepareCore() {
-        boolean tmpPrepare = coreFactoryDecorator.isEnabled();
-        if (tmpPrepare) {
-            ensureWriteAccess();
-
-            getGraphHopperStorage().freeze();
-            coreFactoryDecorator.prepare(getGraphHopperStorage().getProperties());
-            getGraphHopperStorage().getProperties().put(ORSParameters.Core.PREPARE + "done", true);
-        }
-    }
-
-    private boolean isCorePrepared() {
-        return "true".equals(getGraphHopperStorage().getProperties().get(ORSParameters.Core.PREPARE + "done"))
-                // remove old property in >0.9
-                || "true".equals(getGraphHopperStorage().getProperties().get("prepare.done"));
-    }
-
-    /**
-     * Enables or disables core calculation.
-     */
-    public GraphHopper setCoreLMEnabled(boolean enable) {
-        ensureNotLoaded();
-        coreLMFactoryDecorator.setEnabled(enable);
-        return this;
-    }
-
-    public final boolean isCoreLMEnabled() {
-        return coreLMFactoryDecorator.isEnabled();
-    }
-
-    public void initCoreLMAlgoFactoryDecorator() {
-        if (!coreLMFactoryDecorator.hasWeightings()) {
-            for (CHProfile profile : coreFactoryDecorator.getCHProfiles())
-                coreLMFactoryDecorator.addWeighting(profile.getWeighting());
-        }
-    }
-
-
-    /**
-     * For landmarks it is required to always call this method: either it creates the landmark data or it loads it.
-     */
-    protected void loadOrPrepareCoreLM() {
-        boolean tmpPrepare = coreLMFactoryDecorator.isEnabled();
-        if (tmpPrepare) {
-            ensureWriteAccess();
-            getGraphHopperStorage().freeze();
-            if (coreLMFactoryDecorator.loadOrDoWork(getGraphHopperStorage().getProperties()))
-                getGraphHopperStorage().getProperties().put(ORSParameters.CoreLandmark.PREPARE + "done", true);
-        }
-    }
-
-    public final boolean isCHAvailable(String weighting) {
-        CHAlgoFactoryDecorator chFactoryDecorator = getCHFactoryDecorator();
-        if (chFactoryDecorator.isEnabled() && chFactoryDecorator.hasCHProfiles()) {
-            for (CHProfile chProfile : chFactoryDecorator.getCHProfiles()) {
-                if (weighting.equals(chProfile.getWeighting().getName()))
-                    return true;
-            }
-        }
-        return false;
-    }
-
-    public final boolean isLMAvailable(String weighting) {
-        LMAlgoFactoryDecorator lmFactoryDecorator = getLMFactoryDecorator();
-        if (lmFactoryDecorator.isEnabled()) {
-            List<String> weightings = lmFactoryDecorator.getWeightingsAsStrings();
-            return weightings.contains(weighting);
-        }
-        return false;
-    }
-
-    public final boolean isCoreAvailable(String weighting) {
-        CoreAlgoFactoryDecorator coreFactoryDecorator = getCoreFactoryDecorator();
-        if (coreFactoryDecorator.isEnabled() && coreFactoryDecorator.hasCHProfiles()) {
-            for (CHProfile chProfile : coreFactoryDecorator.getCHProfiles()) {
-                if (weighting.equals(chProfile.getWeighting().getName()))
-                    return true;
-            }
-        }
-        return false;
-    }
-
-    public final boolean isFastIsochroneAvailable(RouteSearchContext searchContext, TravelRangeType travelRangeType) {
-        if (eccentricity != null && eccentricity.isAvailable(IsochroneWeightingFactory.createIsochroneWeighting(searchContext, travelRangeType)))
-            return true;
-        return false;
-    }
 
 
     /**
@@ -1678,5 +962,4 @@
     public boolean isTrafficEnabled() {
         return GraphStorageUtils.getGraphExtension(getGraphHopperStorage(), TrafficGraphStorage.class) != null;
     }
->>>>>>> 5b3fe629
 }