--- conflicted
+++ resolved
@@ -318,20 +318,17 @@
 					throw new IllegalArgumentException(
 							"The max_visited_nodes parameter has to be below or equal to:" + getMaxVisitedNodes());
 
-<<<<<<< HEAD
-
 				if(hints.get("weighting_method", "").toLowerCase() =="maximum_speed") {
 					weighting = new MaximumSpeedWeighting(encoder, hints);
 				}
 
 				weighting = createTurnWeighting(queryGraph, weighting, tMode);
 
-=======
 				int uTurnCosts = hints.getInt(Parameters.Routing.U_TURN_COSTS, INFINITE_U_TURN_COSTS);
 				weighting = createTurnWeighting(queryGraph, weighting, tMode, uTurnCosts);
 				if (weighting instanceof TurnWeighting)
 	                ((TurnWeighting)weighting).setInORS(true);
->>>>>>> bd6f27ee
+
 				AlgorithmOptions algoOpts = AlgorithmOptions.start().algorithm(algoStr).traversalMode(tMode)
 						.weighting(weighting).maxVisitedNodes(maxVisitedNodesForRequest).hints(hints).build();
 
