/*  This file is part of Openrouteservice.
 *
 *  Openrouteservice is free software; you can redistribute it and/or modify it under the terms of the
 *  GNU Lesser General Public License as published by the Free Software Foundation; either version 2.1
 *  of the License, or (at your option) any later version.

 *  This library is distributed in the hope that it will be useful, but WITHOUT ANY WARRANTY;
 *  without even the implied warranty of MERCHANTABILITY or FITNESS FOR A PARTICULAR PURPOSE.
 *  See the GNU Lesser General Public License for more details.

 *  You should have received a copy of the GNU Lesser General Public License along with this library;
 *  if not, see <https://www.gnu.org/licenses/>.
 */
package org.heigit.ors.routing;

import com.graphhopper.GHRequest;
import com.graphhopper.GHResponse;
import com.graphhopper.GraphHopper;
import com.graphhopper.routing.ch.PrepareContractionHierarchies;
import com.graphhopper.routing.util.*;
import com.graphhopper.routing.weighting.Weighting;
import com.graphhopper.storage.Graph;
import com.graphhopper.storage.GraphHopperStorage;
import com.graphhopper.storage.StorableProperties;
import com.graphhopper.util.CmdArgs;
import com.graphhopper.util.Helper;
import com.graphhopper.util.PMap;
import com.graphhopper.util.Parameters;
import com.graphhopper.util.shapes.BBox;
import com.graphhopper.util.shapes.GHPoint;
import com.typesafe.config.Config;
import com.vividsolutions.jts.geom.Coordinate;
import org.apache.commons.io.FileUtils;
import org.apache.log4j.Logger;
import org.heigit.ors.exceptions.InternalServerException;
import org.heigit.ors.exceptions.StatusCodeException;
import org.heigit.ors.isochrones.*;
import org.heigit.ors.isochrones.statistics.StatisticsProvider;
import org.heigit.ors.isochrones.statistics.StatisticsProviderConfiguration;
import org.heigit.ors.isochrones.statistics.StatisticsProviderFactory;
import org.heigit.ors.mapmatching.MapMatcher;
import org.heigit.ors.mapmatching.RouteSegmentInfo;
import org.heigit.ors.mapmatching.hmm.HiddenMarkovMapMatcher;
import org.heigit.ors.matrix.*;
import org.heigit.ors.matrix.algorithms.MatrixAlgorithm;
import org.heigit.ors.matrix.algorithms.MatrixAlgorithmFactory;
import org.heigit.ors.routing.configuration.RouteProfileConfiguration;
import org.heigit.ors.routing.graphhopper.extensions.*;
import org.heigit.ors.routing.graphhopper.extensions.storages.GraphStorageUtils;
import org.heigit.ors.routing.graphhopper.extensions.storages.builders.BordersGraphStorageBuilder;
import org.heigit.ors.routing.graphhopper.extensions.storages.builders.GraphStorageBuilder;
import org.heigit.ors.routing.graphhopper.extensions.util.ORSPMap;
import org.heigit.ors.routing.parameters.ProfileParameters;
import org.heigit.ors.routing.parameters.VehicleParameters;
import org.heigit.ors.routing.parameters.WheelchairParameters;
import org.heigit.ors.routing.pathprocessors.ORSPathProcessorFactory;
import org.heigit.ors.services.isochrones.IsochronesServiceSettings;
import org.heigit.ors.services.matrix.MatrixServiceSettings;
import org.heigit.ors.util.DebugUtility;
import org.heigit.ors.util.RuntimeUtility;
import org.heigit.ors.util.StringUtility;
import org.heigit.ors.util.TimeUtility;

import java.io.File;
import java.nio.file.Files;
import java.nio.file.Path;
import java.nio.file.Paths;
import java.text.SimpleDateFormat;
import java.util.*;

/**
 * This class generates {@link RoutingProfile} classes and is used by mostly all service classes e.g.
 * <p>
 * {@link org.heigit.ors.services.isochrones.requestprocessors.json.JsonIsochronesRequestProcessor}
 * <p>
 * {@link RoutingProfileManager} etc.
 *
 * @author Openrouteserviceteam
 * @author Julian Psotta, julian@openrouteservice.org
 */
public class RoutingProfile {
    private static final Logger LOGGER = Logger.getLogger(RoutingProfile.class);
    private static final String KEY_CUSTOM_WEIGHTINGS = "custom_weightings";
    private static final String VAL_SHORTEST = "shortest";
    private static final String VAL_FASTEST = "fastest";
    private static final String VAL_RECOMMENDED = "recommended";
    private static final String VAL_RECOMMENDED_PREF = "recommended_pref";
    private static final String KEY_WEIGHTING_METHOD = "weighting_method";
    private static final String KEY_CH_DISABLE = "ch.disable";
    private static final String KEY_LM_DISABLE = "lm.disable";
    private static final String KEY_CORE_DISABLE = "core.disable";
    private static final String KEY_PREPARE_CH_WEIGHTINGS = "prepare.ch.weightings";
    private static final String KEY_PREPARE_LM_WEIGHTINGS = "prepare.lm.weightings";
    private static final String KEY_PREPARE_CORE_WEIGHTINGS = "prepare.core.weightings";
    private static final String KEY_METHODS_CH = "methods.ch";
    private static final String VAL_ENABLED = "enabled";
    private static final String KEY_THREADS = "threads";
    private static final String KEY_WEIGHTINGS = "weightings";
    private static final String KEY_METHODS_LM = "methods.lm";
    private static final String KEY_LANDMARKS = "landmarks";
    private static final String KEY_METHODS_CORE = "methods.core";
    private static final String KEY_DISABLING_ALLOWED = "disabling_allowed";
    private static final String KEY_ACTIVE_LANDMARKS = "active_landmarks";
    private static final String KEY_TOTAL_POP = "total_pop";
    private static final String KEY_TOTAL_AREA_KM = "total_area_km";
    private static final String KEY_ASTARBI = "astarbi";
<<<<<<< HEAD
    private static final int KEY_FLEX_STATIC = 0;
    private static final int KEY_FLEX_PREPROCESSED = 1;
    private static final int KEY_FLEX_FULLY = 2;
=======
>>>>>>> cae8314e
    private static final String KEY_TURN_RESTRICTIONS = "turn_restrictions";
    private static int profileIdentifier = 0;
    private static final Object lockObj = new Object();

    private ORSGraphHopper mGraphHopper;
    private Integer[] mRoutePrefs;
    private Integer mUseCounter;
    private boolean mUpdateRun;
    private MapMatcher mMapMatcher;

    private RouteProfileConfiguration config;
    private String astarApproximation;
    private Double astarEpsilon;

    public RoutingProfile(String osmFile, RouteProfileConfiguration rpc, RoutingProfileLoadContext loadCntx) throws Exception {
        mRoutePrefs = rpc.getProfilesTypes();
        mUseCounter = 0;

        mGraphHopper = initGraphHopper(osmFile, rpc, loadCntx);

        config = rpc;

        Config optsExecute = config.getExecutionOpts();
        if (optsExecute != null) {
            if (optsExecute.hasPath("methods.astar.approximation"))
                astarApproximation = optsExecute.getString("methods.astar.approximation");
            if (optsExecute.hasPath("methods.astar.epsilon"))
                astarEpsilon = Double.parseDouble(optsExecute.getString("methods.astar.epsilon"));
        }
    }

    public static ORSGraphHopper initGraphHopper(String osmFile, RouteProfileConfiguration config, RoutingProfileLoadContext loadCntx) throws Exception {
        CmdArgs args = createGHSettings(osmFile, config);

        int profileId = 0;
        synchronized (lockObj) {
            profileIdentifier++;
            profileId = profileIdentifier;
        }

        long startTime = System.currentTimeMillis();

        if (LOGGER.isInfoEnabled()) {
            LOGGER.info(String.format("[%d] Profiles: '%s', location: '%s'.", profileId, config.getProfiles(), config.getGraphPath()));
        }

        GraphProcessContext gpc = new GraphProcessContext(config);

        ORSGraphHopper gh = new ORSGraphHopper(gpc);

        ORSDefaultFlagEncoderFactory flagEncoderFactory = new ORSDefaultFlagEncoderFactory();
        gh.setFlagEncoderFactory(flagEncoderFactory);

        ORSEdgeFilterFactory edgeFilterFactory = new ORSEdgeFilterFactory();
        gh.setEdgeFilterFactory(edgeFilterFactory);

        ORSPathProcessorFactory pathProcessorFactory = new ORSPathProcessorFactory();
        gh.setPathProcessorFactory(pathProcessorFactory);

        gh.init(args);

        // MARQ24: make sure that we only use ONE instance of the ElevationProvider across the multiple vehicle profiles
        // so the caching for elevation data will/can be reused across different vehicles. [the loadCntx is a single
        // Object that will shared across the (potential) multiple running instances]
        if(loadCntx.getElevationProvider() != null) {
            gh.setElevationProvider(loadCntx.getElevationProvider());
        }else {
            loadCntx.setElevationProvider(gh.getElevationProvider());
        }
        gh.setGraphStorageFactory(new ORSGraphStorageFactory(gpc.getStorageBuilders()));
        gh.setWeightingFactory(new ORSWeightingFactory());

        gh.importOrLoad();

        // store CountryBordersReader for later use
        for (GraphStorageBuilder builder : gpc.getStorageBuilders()) {
            if (builder.getName().equals(BordersGraphStorageBuilder.BUILDER_NAME)) {
                pathProcessorFactory.setCountryBordersReader(((BordersGraphStorageBuilder) builder).getCbReader());
            }
        }

        if (LOGGER.isInfoEnabled()) {
            EncodingManager encodingMgr = gh.getEncodingManager();
            GraphHopperStorage ghStorage = gh.getGraphHopperStorage();
            // MARQ24 MOD START
            // Same here as for the 'gh.getCapacity()' below - the 'encodingMgr.getUsedBitsForFlags()' method requires
            // the EncodingManager to be patched - and this is ONLY required for this logging line... which is IMHO
            // not worth it (and since we are not sharing FlagEncoders for mutiple vehicles this info is anyhow
            // obsolete
            LOGGER.info(String.format("[%d] FlagEncoders: %s, bits used [UNKNOWN]/%d.", profileId, encodingMgr.fetchEdgeEncoders().size(), encodingMgr.getBytesForFlags() * 8));
            // the 'getCapacity()' impl is the root cause of having a copy of the gh 'com.graphhopper.routing.lm.PrepareLandmarks'
            // class (to make the store) accessible (getLandmarkStorage()) - IMHO this is not worth it!
            // so gh.getCapacity() will be removed!
            LOGGER.info(String.format("[%d] Capacity: [UNKNOWN]. (edges - %s, nodes - %s)", profileId, ghStorage.getEdges(), ghStorage.getNodes()));
            // MARQ24 MOD END
            LOGGER.info(String.format("[%d] Total time: %s.", profileId, TimeUtility.getElapsedTime(startTime, true)));
            LOGGER.info(String.format("[%d] Finished at: %s.", profileId, new SimpleDateFormat("yyyy-MM-dd HH:mm:ss").format(new Date())));
            LOGGER.info("                              ");
        }

        // Make a stamp which help tracking any changes in the size of OSM file.
        File file = new File(osmFile);
        Path pathTimestamp = Paths.get(config.getGraphPath(), "stamp.txt");
        File file2 = pathTimestamp.toFile();
        if (!file2.exists())
            Files.write(pathTimestamp, Long.toString(file.length()).getBytes());

        return gh;
    }

    public long getCapacity() {
        GraphHopperStorage graph = mGraphHopper.getGraphHopperStorage();
        return graph.getCapacity() + GraphStorageUtils.getCapacity(graph.getExtension());
    }

    private static CmdArgs createGHSettings(String sourceFile, RouteProfileConfiguration config) {
        CmdArgs args = new CmdArgs();
        args.put("graph.dataaccess", "RAM_STORE");
        args.put("datareader.file", sourceFile);
        args.put("graph.location", config.getGraphPath());
        args.put("graph.bytes_for_flags", config.getEncoderFlagsSize());

        if (!config.getInstructions())
            args.put("instructions", false);
        if (config.getElevationProvider() != null && config.getElevationCachePath() != null) {
            args.put("graph.elevation.provider", StringUtility.trimQuotes(config.getElevationProvider()));
            args.put("graph.elevation.cache_dir", StringUtility.trimQuotes(config.getElevationCachePath()));
            args.put("graph.elevation.dataaccess", StringUtility.trimQuotes(config.getElevationDataAccess()));
            args.put("graph.elevation.clear", config.getElevationCacheClear());
        }

        boolean prepareCH = false;
        boolean prepareLM = false;
        boolean prepareCore = false;

        args.put(KEY_PREPARE_CH_WEIGHTINGS, "no");
        args.put(KEY_PREPARE_LM_WEIGHTINGS, "no");
        args.put(KEY_PREPARE_CORE_WEIGHTINGS, "no");

        if (config.getPreparationOpts() != null) {
            Config opts = config.getPreparationOpts();
            if (opts.hasPath("min_network_size"))
                args.put("prepare.min_network_size", opts.getInt("min_network_size"));
            if (opts.hasPath("min_one_way_network_size"))
                args.put("prepare.min_one_way_network_size", opts.getInt("min_one_way_network_size"));

            if (opts.hasPath("methods")) {
                if (opts.hasPath(KEY_METHODS_CH)) {
                    prepareCH = true;
                    Config chOpts = opts.getConfig(KEY_METHODS_CH);

                    if (chOpts.hasPath(VAL_ENABLED) || chOpts.getBoolean(VAL_ENABLED)) {
                        prepareCH = chOpts.getBoolean(VAL_ENABLED);
                        if (!prepareCH)
                            args.put(KEY_PREPARE_CH_WEIGHTINGS, "no");
                    }

                    if (prepareCH) {
                        if (chOpts.hasPath(KEY_THREADS))
                            args.put("prepare.ch.threads", chOpts.getInt(KEY_THREADS));
                        if (chOpts.hasPath(KEY_WEIGHTINGS))
                            args.put(KEY_PREPARE_CH_WEIGHTINGS, StringUtility.trimQuotes(chOpts.getString(KEY_WEIGHTINGS)));
                    }
                }

                if (opts.hasPath(KEY_METHODS_LM)) {
                    prepareLM = true;
                    Config lmOpts = opts.getConfig(KEY_METHODS_LM);

                    if (lmOpts.hasPath(VAL_ENABLED) || lmOpts.getBoolean(VAL_ENABLED)) {
                        prepareLM = lmOpts.getBoolean(VAL_ENABLED);
                        if (!prepareLM)
                            args.put(KEY_PREPARE_LM_WEIGHTINGS, "no");
                    }

                    if (prepareLM) {
                        if (lmOpts.hasPath(KEY_THREADS))
                            args.put("prepare.lm.threads", lmOpts.getInt(KEY_THREADS));
                        if (lmOpts.hasPath(KEY_WEIGHTINGS))
                            args.put(KEY_PREPARE_LM_WEIGHTINGS, StringUtility.trimQuotes(lmOpts.getString(KEY_WEIGHTINGS)));
                        if (lmOpts.hasPath(KEY_LANDMARKS))
                            args.put("prepare.lm.landmarks", lmOpts.getInt(KEY_LANDMARKS));
                    }
                }

                if (opts.hasPath(KEY_METHODS_CORE)) {
                    prepareCore = true;
                    Config coreOpts = opts.getConfig(KEY_METHODS_CORE);

                    if (coreOpts.hasPath(VAL_ENABLED) || coreOpts.getBoolean(VAL_ENABLED)) {
                        prepareCore = coreOpts.getBoolean(VAL_ENABLED);
                        if (!prepareCore)
                            args.put(KEY_PREPARE_CORE_WEIGHTINGS, "no");
                    }

                    if (prepareCore) {
                        if (coreOpts.hasPath(KEY_THREADS))
                            args.put("prepare.core.threads", coreOpts.getInt(KEY_THREADS));
                        if (coreOpts.hasPath(KEY_WEIGHTINGS))
                            args.put(KEY_PREPARE_CORE_WEIGHTINGS, StringUtility.trimQuotes(coreOpts.getString(KEY_WEIGHTINGS)));
                        if (coreOpts.hasPath("lmsets"))
                            args.put("prepare.corelm.lmsets", StringUtility.trimQuotes(coreOpts.getString("lmsets")));
                        if (coreOpts.hasPath(KEY_LANDMARKS))
                            args.put("prepare.corelm.landmarks", coreOpts.getInt(KEY_LANDMARKS));
                    }
                }
            }
        }

        if (config.getExecutionOpts() != null) {
            Config opts = config.getExecutionOpts();
            if (opts.hasPath(KEY_METHODS_CH)) {
                Config coreOpts = opts.getConfig(KEY_METHODS_CH);
                if (coreOpts.hasPath(KEY_DISABLING_ALLOWED))
                    args.put("routing.ch.disabling_allowed", coreOpts.getBoolean(KEY_DISABLING_ALLOWED));
            }
            if (opts.hasPath(KEY_METHODS_CORE)) {
                Config chOpts = opts.getConfig(KEY_METHODS_CORE);
                if (chOpts.hasPath(KEY_DISABLING_ALLOWED))
                    args.put("routing.core.disabling_allowed", chOpts.getBoolean(KEY_DISABLING_ALLOWED));
            }
            if (opts.hasPath(KEY_METHODS_LM)) {
                Config lmOpts = opts.getConfig(KEY_METHODS_LM);
                if (lmOpts.hasPath(KEY_DISABLING_ALLOWED))
                    args.put("routing.lm.disabling_allowed", lmOpts.getBoolean(KEY_DISABLING_ALLOWED));

                if (lmOpts.hasPath(KEY_ACTIVE_LANDMARKS))
                    args.put("routing.lm.active_landmarks", lmOpts.getInt(KEY_ACTIVE_LANDMARKS));
            }
            if (opts.hasPath("methods.corelm")) {
                Config lmOpts = opts.getConfig("methods.corelm");
                if (lmOpts.hasPath(KEY_DISABLING_ALLOWED))
                    args.put("routing.lm.disabling_allowed", lmOpts.getBoolean(KEY_DISABLING_ALLOWED));

                if (lmOpts.hasPath(KEY_ACTIVE_LANDMARKS))
                    args.put("routing.corelm.active_landmarks", lmOpts.getInt(KEY_ACTIVE_LANDMARKS));
            }
        }

        if (config.getOptimize() && !prepareCH)
            args.put("graph.do_sort", true);

        StringBuilder flagEncoders = new StringBuilder();
        String[] encoderOpts = !Helper.isEmpty(config.getEncoderOptions()) ? config.getEncoderOptions().split(",") : null;
        Integer[] profiles = config.getProfilesTypes();

        for (int i = 0; i < profiles.length; i++) {
            if (encoderOpts == null)
                flagEncoders.append(RoutingProfileType.getEncoderName(profiles[i]));
            else
                flagEncoders.append(RoutingProfileType.getEncoderName(profiles[i]) + "|" + encoderOpts[i]);
            if (i < profiles.length - 1)
                flagEncoders.append(",");
        }

        args.put("graph.flag_encoders", flagEncoders.toString().toLowerCase());

        args.put("index.high_resolution", 500);

        return args;
    }

    public ORSGraphHopper getGraphhopper() {
        return mGraphHopper;
    }

    public BBox getBounds() {
        return mGraphHopper.getGraphHopperStorage().getBounds();
    }

    public StorableProperties getGraphProperties() {
        return mGraphHopper.getGraphHopperStorage().getProperties();
    }

    public String getGraphLocation() {
        return mGraphHopper == null ? null : mGraphHopper.getGraphHopperStorage().getDirectory().toString();
    }

    public RouteProfileConfiguration getConfiguration() {
        return config;
    }

    public Integer[] getPreferences() {
        return mRoutePrefs;
    }

    public boolean hasCarPreferences() {
        for (int i = 0; i < mRoutePrefs.length; i++) {
            if (RoutingProfileType.isDriving(mRoutePrefs[i]))
                return true;
        }

        return false;
    }


    public boolean isCHEnabled() {
        return mGraphHopper != null && mGraphHopper.isCHEnabled();
    }

    public void close() {
        mGraphHopper.close();
    }

    private synchronized boolean isGHUsed() {
        return mUseCounter > 0;
    }

    private synchronized void beginUseGH() {
        mUseCounter++;
    }

    private synchronized void endUseGH() {
        mUseCounter--;
    }

    public void updateGH(GraphHopper gh) throws Exception {
        if (gh == null)
            throw new Exception("GraphHopper instance is null.");

        try {
            mUpdateRun = true;
            while (true) {
                if (!isGHUsed()) {
                    GraphHopper ghOld = mGraphHopper;

                    ghOld.close();
                    ghOld.clean();

                    gh.close();
                    // gh.clean(); // do not remove on-disk files, we need to
                    // copy them as follows

                    RuntimeUtility.clearMemory(LOGGER);

                    // Change the content of the graph folder
                    String oldLocation = ghOld.getGraphHopperLocation();
                    File dstDir = new File(oldLocation);
                    File srcDir = new File(gh.getGraphHopperLocation());
                    FileUtils.copyDirectory(srcDir, dstDir, true);
                    FileUtils.deleteDirectory(srcDir);

                    RoutingProfileLoadContext loadCntx = new RoutingProfileLoadContext();

                    mGraphHopper = initGraphHopper(ghOld.getDataReaderFile(), config, loadCntx);

                    loadCntx.releaseElevationProviderCacheAfterAllVehicleProfilesHaveBeenProcessed();

                    break;
                }

                Thread.sleep(2000);
            }
        } catch (Exception ex) {
            LOGGER.error(ex.getMessage());
        }

        mUpdateRun = false;
    }

    private void waitForUpdateCompletion() throws Exception {
        if (mUpdateRun) {
            long startTime = System.currentTimeMillis();

            while (mUpdateRun) {
                long curTime = System.currentTimeMillis();
                if (curTime - startTime > 600000) {
                    throw new Exception("The route profile is currently being updated.");
                }

                Thread.sleep(1000);
            }
        }
    }

    private static boolean supportWeightingMethod(int profileType) {
        return RoutingProfileType.isDriving(profileType) || RoutingProfileType.isCycling(profileType) || RoutingProfileType.isWalking(profileType) || profileType == RoutingProfileType.WHEELCHAIR;
    }

    /**
     * This function creates the actual {@link IsochroneMap}.
     * It is important, that whenever attributes contains pop_total it must also contain pop_area. If not the data won't be complete.
     * So the first step in the function is a checkup on that.
     *
     * @param parameters The input are {@link IsochroneSearchParameters}
     * @param attributes The input are a {@link String}[] holding the attributes if set
     * @return The return will be an {@link IsochroneMap}
     * @throws Exception
     */
    public IsochroneMap buildIsochrone(IsochroneSearchParameters parameters, String[] attributes) throws Exception {
        // Checkup for pop_total. If the value is set, pop_area must always be set here, if not already done so by the user.
        String[] tempAttributes;
        if (Arrays.toString(attributes).contains(KEY_TOTAL_POP.toLowerCase()) && !(Arrays.toString(attributes).contains(KEY_TOTAL_AREA_KM.toLowerCase()))) {
            tempAttributes = new String[attributes.length + 1];
            int i = 0;
            while (i < attributes.length) {
                String attribute = attributes[i];
                tempAttributes[i] = attribute;
                i++;
            }
            tempAttributes[i] = KEY_TOTAL_AREA_KM;
        } else if ((Arrays.toString(attributes).contains(KEY_TOTAL_AREA_KM.toLowerCase())) && (!Arrays.toString(attributes).contains(KEY_TOTAL_POP.toLowerCase()))) {
            tempAttributes = new String[attributes.length + 1];
            int i = 0;
            while (i < attributes.length) {
                String attribute = attributes[i];
                tempAttributes[i] = attribute;
                i++;
            }
            tempAttributes[i] = KEY_TOTAL_POP;
        } else {
            tempAttributes = attributes;
        }


        IsochroneMap result = null;
        waitForUpdateCompletion();

        beginUseGH();

        try {
            RouteSearchContext searchCntx = createSearchContext(parameters.getRouteParameters());

            IsochroneMapBuilderFactory isochroneMapBuilderFactory = new IsochroneMapBuilderFactory(searchCntx);
            result = isochroneMapBuilderFactory.buildMap(parameters);

            endUseGH();
        } catch (Exception ex) {
            endUseGH();

            LOGGER.error(ex);

            throw new InternalServerException(IsochronesErrorCodes.UNKNOWN, "Unable to build an isochrone map.");
        }

        if (tempAttributes != null && result.getIsochronesCount() > 0) {
            try {
                Map<StatisticsProviderConfiguration, List<String>> mapProviderToAttrs = new HashMap<>();
                for (String attr : tempAttributes) {
                    StatisticsProviderConfiguration provConfig = IsochronesServiceSettings.getStatsProviders().get(attr);

                    if (provConfig != null) {
                        if (mapProviderToAttrs.containsKey(provConfig)) {
                            List<String> attrList = mapProviderToAttrs.get(provConfig);
                            attrList.add(attr);
                        } else {
                            List<String> attrList = new ArrayList<>();
                            attrList.add(attr);
                            mapProviderToAttrs.put(provConfig, attrList);
                        }
                    }
                }

                for (Map.Entry<StatisticsProviderConfiguration, List<String>> entry : mapProviderToAttrs.entrySet()) {
                    StatisticsProviderConfiguration provConfig = entry.getKey();
                    StatisticsProvider provider = StatisticsProviderFactory.getProvider(provConfig.getName(), provConfig.getParameters());
                    String[] provAttrs = provConfig.getMappedProperties(entry.getValue());

                    for (Isochrone isochrone : result.getIsochrones()) {
                        double[] attrValues = provider.getStatistics(isochrone, provAttrs);
                        isochrone.setAttributes(entry.getValue(), attrValues, provConfig.getAttribution());
                    }
                }

            } catch (Exception ex) {
                LOGGER.error(ex);

                throw new InternalServerException(IsochronesErrorCodes.UNKNOWN, "Unable to compute isochrone attributes.");
            }
        }

        return result;
    }

    public MatrixResult computeMatrix(MatrixRequest req) throws Exception {
        MatrixResult mtxResult = null;

        GraphHopper gh = getGraphhopper();
        String encoderName = RoutingProfileType.getEncoderName(req.getProfileType());
        FlagEncoder flagEncoder = gh.getEncodingManager().getEncoder(encoderName);

        MatrixAlgorithm alg = MatrixAlgorithmFactory.createAlgorithm(req, gh);

        if (alg == null)
            throw new Exception("Unable to create an algorithm to for computing distance/duration matrix.");

        try {
            String weightingStr = Helper.isEmpty(req.getWeightingMethod()) ? VAL_FASTEST : req.getWeightingMethod();
            Graph graph = null;
            if (!req.getFlexibleMode() && gh.getCHFactoryDecorator().isEnabled() && gh.getCHFactoryDecorator().getCHProfileStrings().contains(weightingStr)) {
                HintsMap map = new HintsMap(weightingStr);
                map.setVehicle(encoderName);
                graph = gh.getGraphHopperStorage().getCHGraph(((PrepareContractionHierarchies) gh.getAlgorithmFactory(map)).getCHProfile());
            }
            else
                graph = gh.getGraphHopperStorage().getBaseGraph();

            MatrixSearchContextBuilder builder = new MatrixSearchContextBuilder(gh.getLocationIndex(), DefaultEdgeFilter.allEdges(flagEncoder), req.getResolveLocations());
            MatrixSearchContext mtxSearchCntx = builder.create(graph, req.getSources(), req.getDestinations(), MatrixServiceSettings.getMaximumSearchRadius());

            HintsMap hintsMap = new HintsMap();
            hintsMap.setWeighting(weightingStr);
            Weighting weighting = new ORSWeightingFactory().createWeighting(hintsMap, flagEncoder, gh.getGraphHopperStorage());

            alg.init(req, gh, mtxSearchCntx.getGraph(), flagEncoder, weighting);

            mtxResult = alg.compute(mtxSearchCntx.getSources(), mtxSearchCntx.getDestinations(), req.getMetrics());
        } catch (StatusCodeException ex) {
            LOGGER.error(ex);
            throw ex;
        } catch (Exception ex) {
            LOGGER.error(ex);
            throw new InternalServerException(MatrixErrorCodes.UNKNOWN, "Unable to compute a distance/duration matrix.");
        }

        return mtxResult;
    }

    private RouteSearchContext createSearchContext(RouteSearchParameters searchParams) throws Exception {
        ORSPMap props = new ORSPMap();

        int profileType = searchParams.getProfileType();
        String encoderName = RoutingProfileType.getEncoderName(profileType);

        if ("UNKNOWN".equals(encoderName))
            throw new InternalServerException(RoutingErrorCodes.UNKNOWN, "unknown vehicle profile.");

        if (!mGraphHopper.getEncodingManager().hasEncoder(encoderName)) {
            throw new IllegalArgumentException("Vehicle " + encoderName + " unsupported. " + "Supported are: "
                    + mGraphHopper.getEncodingManager());
        }

        FlagEncoder flagEncoder = mGraphHopper.getEncodingManager().getEncoder(encoderName);
        ProfileParameters profileParams = searchParams.getProfileParameters();

        /*
         * PARAMETERS FOR PathProcessorFactory
         * ======================================================================================================
         */

        props.put("routing_extra_info", searchParams.getExtraInfo());
        props.put("routing_suppress_warnings", searchParams.getSuppressWarnings());

        props.put("routing_profile_type", profileType);
        props.putObj("routing_profile_params", profileParams);

        /*
        * PARAMETERS FOR EdgeFilterFactory
        * ======================================================================================================
        */

        /* Avoid areas */
        if (searchParams.hasAvoidAreas()) {
            props.put("avoid_areas", true);
            props.putObj("avoid_areas", searchParams.getAvoidAreas());
        }

        /* Heavy vehicle filter */
        if (profileType == RoutingProfileType.DRIVING_HGV
            && searchParams.hasParameters(VehicleParameters.class)
            && ((VehicleParameters)profileParams).hasAttributes()
        ) {
            props.put("edgefilter_hgv", searchParams.getVehicleType());
        }

        /* Wheelchair filter */
        else if (profileType == RoutingProfileType.WHEELCHAIR
            && searchParams.hasParameters(WheelchairParameters.class)) {
            props.put("edgefilter_wheelchair", "true");
        }

        /* Avoid features */
        if (searchParams.hasAvoidFeatures()) {
            props.put("avoid_features", searchParams.getAvoidFeatureTypes());
            props.putObj("avoid_features", searchParams);
        }

        /* Avoid borders of some form */
        if ((searchParams.hasAvoidBorders() || searchParams.hasAvoidCountries())
            && (RoutingProfileType.isDriving(profileType) || RoutingProfileType.isCycling(profileType))) {
            props.putObj("avoid_borders", searchParams);
            if(searchParams.hasAvoidCountries())
                props.put("avoid_countries", Arrays.toString(searchParams.getAvoidCountries()));
        }

        if (profileParams != null && profileParams.hasWeightings()) {
            props.put(KEY_CUSTOM_WEIGHTINGS, true);
            Iterator<ProfileWeighting> iterator = profileParams.getWeightings().getIterator();
            while (iterator.hasNext()) {
                ProfileWeighting weighting = iterator.next();
                if (!weighting.getParameters().isEmpty()) {
                    String name = ProfileWeighting.encodeName(weighting.getName());
                    for (Map.Entry<String, String> kv : weighting.getParameters().toMap().entrySet())
                        props.put(name + kv.getKey(), kv.getValue());
                }
            }
        }

        RouteSearchContext searchCntx = new RouteSearchContext(mGraphHopper, flagEncoder);
        searchCntx.setProperties(props);

        return searchCntx;
    }

    public RouteSegmentInfo[] getMatchedSegments(Coordinate[] locations, double searchRadius, boolean bothDirections)
            throws Exception {
        RouteSegmentInfo[] rsi = null;

        waitForUpdateCompletion();

        beginUseGH();

        try {
            rsi = getMatchedSegmentsInternal(locations, searchRadius, null, bothDirections);

            endUseGH();
        } catch (Exception ex) {
            endUseGH();

            throw ex;
        }

        return rsi;
    }

    private RouteSegmentInfo[] getMatchedSegmentsInternal(Coordinate[] locations,
                                                          double searchRadius, EdgeFilter edgeFilter, boolean bothDirections) {
        if (mMapMatcher == null) {
            mMapMatcher = new HiddenMarkovMapMatcher();
            mMapMatcher.setGraphHopper(mGraphHopper);
        }

        mMapMatcher.setSearchRadius(searchRadius);
        mMapMatcher.setEdgeFilter(edgeFilter);

        return mMapMatcher.match(locations, bothDirections);
    }

    public GHResponse computeRoundTripRoute(double lat0, double lon0, WayPointBearing bearing, RouteSearchParameters searchParams, Boolean geometrySimplify) throws Exception {
        GHResponse resp;

        waitForUpdateCompletion();

        beginUseGH();

        try {
            int profileType = searchParams.getProfileType();
            int weightingMethod = searchParams.getWeightingMethod();
            RouteSearchContext searchCntx = createSearchContext(searchParams);

            int flexibleMode = searchParams.getFlexibleMode() ? KEY_FLEX_PREPROCESSED : KEY_FLEX_STATIC;
            boolean optimized = searchParams.getOptimized();

            List<GHPoint> points = new ArrayList<>();
            points.add(new GHPoint(lat0, lon0));
            List<Double> bearings = new ArrayList<>();
            GHRequest req;

            if (bearing != null) {
                bearings.add(bearing.getValue());
                req = new GHRequest(points, bearings);
            } else {
                req = new GHRequest(points);
            }

            req.setVehicle(searchCntx.getEncoder().toString());
            req.getHints().put(Parameters.Algorithms.RoundTrip.DISTANCE, searchParams.getRoundTripLength());
            req.getHints().put(Parameters.Algorithms.RoundTrip.POINTS, searchParams.getRoundTripPoints());

            if (searchParams.getRoundTripSeed() > -1) {
               req.getHints().put(Parameters.Algorithms.RoundTrip.SEED, searchParams.getRoundTripSeed());
            }

            PMap props = searchCntx.getProperties();
            req.setAdditionalHints(props);

            if (props != null && !props.isEmpty())
                req.getHints().merge(props);

            if (supportWeightingMethod(profileType)) {
                weightingMethod = setWeighting(req, weightingMethod, profileType, searchParams.getVehicleType());
                flexibleMode = getFlexibilityMode(flexibleMode, searchParams, profileType, weightingMethod);
            }
            else
                throw new IllegalArgumentException("Unsupported weighting " + weightingMethod + " for profile + " + profileType);

            if(flexibleMode == KEY_FLEX_STATIC)
                //Speedup order: useCH, useCore, useALT
                setSpeedups(req, true, true, true);

            if (flexibleMode == KEY_FLEX_PREPROCESSED) {
                if(optimized)
                    setSpeedups(req, false, true, true);
                else
                    setSpeedups(req, false, false, true);
            }

            //cannot use CH or CoreALT with requests where the weighting of non-predefined edges might change
            if(flexibleMode == KEY_FLEX_FULLY)
                setSpeedups(req, false, false, true);

            if (astarEpsilon != null)
                req.getHints().put("astarbi.epsilon", astarEpsilon);
            if (astarApproximation != null)
                req.getHints().put("astarbi.approximation", astarApproximation);
            //Overwrite algorithm selected in setSpeedups
            req.setAlgorithm(Parameters.Algorithms.ROUND_TRIP);

            mGraphHopper.setSimplifyResponse(geometrySimplify);
            resp = mGraphHopper.route(req);

            endUseGH();

        } catch (Exception ex) {
            endUseGH();

            LOGGER.error(ex);

            throw new InternalServerException(RoutingErrorCodes.UNKNOWN, "Unable to compute a route");
        }

        return resp;
    }

    public GHResponse computeRoute(double lat0, double lon0, double lat1, double lon1, WayPointBearing[] bearings, double[] radiuses, boolean directedSegment, RouteSearchParameters searchParams, Boolean geometrySimplify)
            throws Exception {

        GHResponse resp = null;

        waitForUpdateCompletion();

        beginUseGH();

        try {
            int profileType = searchParams.getProfileType();
            int weightingMethod = searchParams.getWeightingMethod();
            RouteSearchContext searchCntx = createSearchContext(searchParams);

            int flexibleMode = searchParams.getFlexibleMode() ? KEY_FLEX_PREPROCESSED : KEY_FLEX_STATIC;
            boolean optimized = searchParams.getOptimized();

            GHRequest req;
            if (bearings == null || bearings[0] == null)
                req = new GHRequest(new GHPoint(lat0, lon0), new GHPoint(lat1, lon1));
            else if (bearings[1] == null)
                req = new GHRequest(new GHPoint(lat0, lon0), new GHPoint(lat1, lon1), bearings[0].getValue(), Double.NaN);
            else
                req = new GHRequest(new GHPoint(lat0, lon0), new GHPoint(lat1, lon1), bearings[0].getValue(), bearings[1].getValue());

            req.setVehicle(searchCntx.getEncoder().toString());
            req.setAlgorithm("dijkstrabi");

            if (radiuses != null)
                req.setMaxSearchDistance(radiuses);

            PMap props = searchCntx.getProperties();
            req.setAdditionalHints(props);

            if (props != null && !props.isEmpty())
                req.getHints().merge(props);

            if (supportWeightingMethod(profileType)) {
                weightingMethod = setWeighting(req, weightingMethod, profileType, searchParams.getVehicleType());
                flexibleMode = getFlexibilityMode(flexibleMode, searchParams, profileType, weightingMethod);
            }
            else
                throw new IllegalArgumentException("Unsupported weighting " + weightingMethod + " for profile + " + profileType);

            if(flexibleMode == KEY_FLEX_STATIC)
                //Speedup order: useCH, useCore, useALT
                setSpeedups(req, true, true, true);

            if (flexibleMode == KEY_FLEX_PREPROCESSED) {
                if(optimized)
                    setSpeedups(req, false, true, true);
                else
                    setSpeedups(req, false, false, true);
            }


            if(searchParams.hasTurnRestrictions()){
                req.getHints().put(KEY_TURN_RESTRICTIONS, searchParams.getTurnRestrictions());
<<<<<<< HEAD
=======
            }

            if (searchParams.requiresDynamicWeights() || flexibleMode) {
                if (mGraphHopper.isCHEnabled())
                    req.getHints().put(KEY_CH_DISABLE, true);
                if (mGraphHopper.isCoreEnabled())
                   req.getHints().put(KEY_CORE_DISABLE, true);
                if (mGraphHopper.getLMFactoryDecorator().isEnabled()) {
                    req.setAlgorithm(KEY_ASTARBI);
                    req.getHints().put(KEY_LM_DISABLE, false);
                    req.getHints().put(KEY_CORE_DISABLE, true);
                    req.getHints().put(KEY_CH_DISABLE, true);
                }
                if (mGraphHopper.isCoreEnabled() && optimized) {
                    req.getHints().put(KEY_CORE_DISABLE, false);
                    req.getHints().put(KEY_LM_DISABLE, true);
                    req.getHints().put(KEY_CH_DISABLE, true);
                    req.setAlgorithm(KEY_ASTARBI);
                }
            } else {
                if (mGraphHopper.isCHEnabled()) {
                    req.getHints().put(KEY_LM_DISABLE, true);
                    req.getHints().put(KEY_CORE_DISABLE, true);
                }
                else {
                    if (mGraphHopper.isCoreEnabled() && optimized) {
                        req.getHints().put(KEY_CORE_DISABLE, false);
                        req.getHints().put(KEY_LM_DISABLE, true);
                        req.getHints().put(KEY_CH_DISABLE, true);
                        req.setAlgorithm(KEY_ASTARBI);
                    }
                    else {
                        req.getHints().put(KEY_CH_DISABLE, true);
                        req.getHints().put(RoutingProfile.KEY_CORE_DISABLE, true);
                    }
                }
>>>>>>> cae8314e
            }
            
            //cannot use CH or CoreALT with requests where the weighting of non-predefined edges might change
            if(flexibleMode == KEY_FLEX_FULLY)
                setSpeedups(req, false, false, true);

            if (astarEpsilon != null)
                req.getHints().put("astarbi.epsilon", astarEpsilon);
            if (astarApproximation != null)
                req.getHints().put("astarbi.approximation", astarApproximation);

            if (searchParams.getAlternativeRoutesCount() > 0) {
                //TAKB: CH and CORE have to be disabled for alternative routes
                setSpeedups(req, false, false, true);
                req.setAlgorithm("alternative_route");
                req.getHints().put("alternative_route.max_paths", searchParams.getAlternativeRoutesCount());
                req.getHints().put("alternative_route.max_weight_factor", searchParams.getAlternativeRoutesWeightFactor());
                req.getHints().put("alternative_route.max_share_factor", searchParams.getAlternativeRoutesShareFactor());
            }

            if (directedSegment) {
                resp = mGraphHopper.constructFreeHandRoute(req);
            } else {
                mGraphHopper.setSimplifyResponse(geometrySimplify);
                resp = mGraphHopper.route(req);
            }
            if (DebugUtility.isDebug() && !directedSegment) {
                LOGGER.info("visited_nodes.average - " + resp.getHints().get("visited_nodes.average", ""));
            }
            if (DebugUtility.isDebug() && directedSegment) {
                LOGGER.info("skipped segment - " + resp.getHints().get("skipped_segment", ""));
            }
            endUseGH();
        } catch (Exception ex) {
            endUseGH();

            LOGGER.error(ex);

            throw new InternalServerException(RoutingErrorCodes.UNKNOWN, "Unable to compute a route");
        }

        return resp;
    }
    /**
     * Get the flexibility mode necessary for the searchParams.
     * Reults in usage of CH, Core or ALT/AStar
     *
     * @param flexibleMode initial flexibleMode
     * @param searchParams RouteSearchParameters
     * @param profileType Necessary for HGV
     * @param weightingMethod weightingmethod previously determined
     * @return flexibility as int
     */
    private int getFlexibilityMode(int flexibleMode, RouteSearchParameters searchParams, int profileType, int weightingMethod){
        if(searchParams.requiresDynamicPreprocessedWeights())
            flexibleMode = KEY_FLEX_PREPROCESSED;
        if(profileType == RoutingProfileType.WHEELCHAIR)
            flexibleMode = KEY_FLEX_PREPROCESSED;
        if(weightingMethod == WeightingMethod.RECOMMENDED)
            flexibleMode = KEY_FLEX_PREPROCESSED;

        if(searchParams.requiresFullyDynamicWeights())
            flexibleMode = KEY_FLEX_FULLY;
        //If we have special weightings, we have to fall back to ALT with Beeline
        ProfileParameters profileParams = searchParams.getProfileParameters();
        if (profileParams != null && profileParams.hasWeightings())
            flexibleMode = KEY_FLEX_FULLY;

        return flexibleMode;
    }

    /**
     * Set the weighting for the request based on input weighting.
     * Also set the weighting_method.
     *
     * @param req Request to be modified
     * @param requestWeighting Originally requested weighting
     * @param profileType Necessary for HGV
     * @param vehicleType Necessary for HGV
     * @return Weighting as int
     */
    private int setWeighting(GHRequest req, int requestWeighting, int profileType, int vehicleType){
        //Defaults
        String weighting = VAL_FASTEST;
        String weightingMethod = VAL_FASTEST;

        if(requestWeighting == WeightingMethod.FASTEST)
            weighting = weightingMethod = VAL_FASTEST;

        if(requestWeighting == WeightingMethod.SHORTEST)
            weighting = weightingMethod = VAL_SHORTEST;

        //For a requested recommended weighting, use recommended for bike, walking and hgv. Use fastest for car.
        if(requestWeighting == WeightingMethod.RECOMMENDED){
            if(RoutingProfileType.isCycling(profileType) || RoutingProfileType.isWalking(profileType)){
                weighting = VAL_RECOMMENDED;
                weightingMethod = VAL_RECOMMENDED;
            }
            if(RoutingProfileType.isHeavyVehicle(profileType) && vehicleType == HeavyVehicleAttributes.HGV) {
                weighting = VAL_RECOMMENDED;
                weightingMethod = VAL_RECOMMENDED_PREF;
            }
        }

        req.setWeighting(weighting);
        req.getHints().put(KEY_WEIGHTING_METHOD, weightingMethod);
        //Return the weighting as integer to set flexibleMode
        return weighting == VAL_FASTEST ? WeightingMethod.FASTEST : weighting == VAL_SHORTEST ? WeightingMethod.SHORTEST : WeightingMethod.RECOMMENDED;
    }
    /**
     * Set the speedup techniques used for calculating the route.
     * Reults in usage of CH, Core or ALT/AStar, if they are enabled.
     *
     * @param req Request whose hints will be set
     * @param useCH Should CH be enabled
     * @param useCore Should Core be enabled
     * @param useALT Should ALT be enabled
     */
    private void setSpeedups(GHRequest req, boolean useCH, boolean useCore, boolean useALT){
        //Priority: CH->Core->ALT
        useCH &= mGraphHopper.isCHEnabled();
        //If there is either no shortest or fastest profile, CH will be enabled and crash if a missing profile is not present
        try{
            mGraphHopper.getCHFactoryDecorator().getPreparation(req.getHints());
        }
        catch (Exception e){
            useCH = false;
        }
        useCore = useCore && mGraphHopper.isCoreEnabled() && !useCH;
        useALT &= mGraphHopper.getLMFactoryDecorator().isEnabled() && !useCH && !useCore;

        req.getHints().put(KEY_CH_DISABLE, !useCH);
        req.getHints().put(KEY_CORE_DISABLE, !useCore);
        req.getHints().put(KEY_LM_DISABLE, !useALT);

        if(useCore || useALT)
            req.setAlgorithm(KEY_ASTARBI);
    }

    /**
     * This function creates the actual {@link IsochroneMap}.
     * So the first step in the function is a checkup on that.
     *
     * @param parameters The input are {@link IsochroneSearchParameters}
     * @return The return will be an {@link IsochroneMap}
     * @throws Exception
     */
    public IsochroneMap buildIsochrone(IsochroneSearchParameters parameters) throws Exception {
        IsochroneMap result = null;
        waitForUpdateCompletion();
        beginUseGH();
        try {
            RouteSearchContext searchCntx = createSearchContext(parameters.getRouteParameters());
            IsochroneMapBuilderFactory isochroneMapBuilderFactory = new IsochroneMapBuilderFactory(searchCntx);
            result = isochroneMapBuilderFactory.buildMap(parameters);
            endUseGH();
        } catch (Exception ex) {
            endUseGH();
            LOGGER.error(ex);
            throw new InternalServerException(IsochronesErrorCodes.UNKNOWN, "Unable to build an isochrone map.");
        }

        if (result.getIsochronesCount() > 0) {
            if (parameters.hasAttribute(KEY_TOTAL_POP)) {
                try {
                    Map<StatisticsProviderConfiguration, List<String>> mapProviderToAttrs = new HashMap<>();
                    StatisticsProviderConfiguration provConfig = IsochronesServiceSettings.getStatsProviders().get(KEY_TOTAL_POP);
                    if (provConfig != null) {
                        List<String> attrList = new ArrayList<>();
                        attrList.add(KEY_TOTAL_POP);
                        mapProviderToAttrs.put(provConfig, attrList);
                    }
                    for (Map.Entry<StatisticsProviderConfiguration, List<String>> entry : mapProviderToAttrs.entrySet()) {
                        provConfig = entry.getKey();
                        StatisticsProvider provider = StatisticsProviderFactory.getProvider(provConfig.getName(), provConfig.getParameters());
                        String[] provAttrs = provConfig.getMappedProperties(entry.getValue());

                        for (Isochrone isochrone : result.getIsochrones()) {

                            double[] attrValues = provider.getStatistics(isochrone, provAttrs);
                            isochrone.setAttributes(entry.getValue(), attrValues, provConfig.getAttribution());

                        }
                    }
                } catch (Exception ex) {
                    LOGGER.error(ex);

                    throw new InternalServerException(IsochronesErrorCodes.UNKNOWN, "Unable to compute isochrone total_pop attribute.");
                }
            }
            if (parameters.hasAttribute("reachfactor") || parameters.hasAttribute("area")) {
                for (Isochrone isochrone : result.getIsochrones()) {
                    String units = parameters.getUnits();
                    String areaUnits = parameters.getAreaUnits();
                    if (areaUnits != null) units = areaUnits;
                    double area = isochrone.calcArea(units);
                    if (parameters.hasAttribute("area")) {
                        isochrone.setArea(area);
                    }
                    if (parameters.hasAttribute("reachfactor")) {
                        double reachfactor = isochrone.calcReachfactor(units);
                        // reach factor could be > 1, which would confuse people
                        reachfactor = (reachfactor > 1) ? 1 : reachfactor;
                        isochrone.setReachfactor(reachfactor);
                    }
                }
            }
        }
        return result;
    }

    public boolean equals(Object o) {
        return o != null && o.getClass().equals(RoutingProfile.class) && this.hashCode() == o.hashCode();
    }

    public int hashCode() {
        return mGraphHopper.getGraphHopperStorage().getDirectory().getLocation().hashCode();
    }
}<|MERGE_RESOLUTION|>--- conflicted
+++ resolved
@@ -104,12 +104,9 @@
     private static final String KEY_TOTAL_POP = "total_pop";
     private static final String KEY_TOTAL_AREA_KM = "total_area_km";
     private static final String KEY_ASTARBI = "astarbi";
-<<<<<<< HEAD
     private static final int KEY_FLEX_STATIC = 0;
     private static final int KEY_FLEX_PREPROCESSED = 1;
     private static final int KEY_FLEX_FULLY = 2;
-=======
->>>>>>> cae8314e
     private static final String KEY_TURN_RESTRICTIONS = "turn_restrictions";
     private static int profileIdentifier = 0;
     private static final Object lockObj = new Object();
@@ -889,50 +886,10 @@
                     setSpeedups(req, false, false, true);
             }
 
-
             if(searchParams.hasTurnRestrictions()){
                 req.getHints().put(KEY_TURN_RESTRICTIONS, searchParams.getTurnRestrictions());
-<<<<<<< HEAD
-=======
-            }
-
-            if (searchParams.requiresDynamicWeights() || flexibleMode) {
-                if (mGraphHopper.isCHEnabled())
-                    req.getHints().put(KEY_CH_DISABLE, true);
-                if (mGraphHopper.isCoreEnabled())
-                   req.getHints().put(KEY_CORE_DISABLE, true);
-                if (mGraphHopper.getLMFactoryDecorator().isEnabled()) {
-                    req.setAlgorithm(KEY_ASTARBI);
-                    req.getHints().put(KEY_LM_DISABLE, false);
-                    req.getHints().put(KEY_CORE_DISABLE, true);
-                    req.getHints().put(KEY_CH_DISABLE, true);
-                }
-                if (mGraphHopper.isCoreEnabled() && optimized) {
-                    req.getHints().put(KEY_CORE_DISABLE, false);
-                    req.getHints().put(KEY_LM_DISABLE, true);
-                    req.getHints().put(KEY_CH_DISABLE, true);
-                    req.setAlgorithm(KEY_ASTARBI);
-                }
-            } else {
-                if (mGraphHopper.isCHEnabled()) {
-                    req.getHints().put(KEY_LM_DISABLE, true);
-                    req.getHints().put(KEY_CORE_DISABLE, true);
-                }
-                else {
-                    if (mGraphHopper.isCoreEnabled() && optimized) {
-                        req.getHints().put(KEY_CORE_DISABLE, false);
-                        req.getHints().put(KEY_LM_DISABLE, true);
-                        req.getHints().put(KEY_CH_DISABLE, true);
-                        req.setAlgorithm(KEY_ASTARBI);
-                    }
-                    else {
-                        req.getHints().put(KEY_CH_DISABLE, true);
-                        req.getHints().put(RoutingProfile.KEY_CORE_DISABLE, true);
-                    }
-                }
->>>>>>> cae8314e
-            }
-            
+            }
+
             //cannot use CH or CoreALT with requests where the weighting of non-predefined edges might change
             if(flexibleMode == KEY_FLEX_FULLY)
                 setSpeedups(req, false, false, true);
