--- conflicted
+++ resolved
@@ -884,56 +884,7 @@
                 else
                     setSpeedups(req, false, false, true);
             }
-
-<<<<<<< HEAD
-            if(profileType == RoutingProfileType.WHEELCHAIR) {
-                flexibleMode = true;
-            }
-
-            if (supportWeightingMethod(profileType)) {
-                if (searchParams.hasUserSpeed()) {
-                    req.getHints().put("user_speed",searchParams.getUserSpeed());
-                    flexibleMode = true;
-                }
-            }
-
-            if (searchParams.requiresDynamicWeights() || flexibleMode) {
-                if (mGraphHopper.isCHEnabled())
-                    req.getHints().put(KEY_CH_DISABLE, true);
-                if (mGraphHopper.isCoreEnabled())
-                   req.getHints().put(KEY_CORE_DISABLE, true);
-                if (mGraphHopper.getLMFactoryDecorator().isEnabled()) {
-                    req.setAlgorithm(KEY_ASTARBI);
-                    req.getHints().put(KEY_LM_DISABLE, false);
-                    req.getHints().put(KEY_CORE_DISABLE, true);
-                    req.getHints().put(KEY_CH_DISABLE, true);
-                }
-                if (mGraphHopper.isCoreEnabled() && optimized) {
-                    req.getHints().put(KEY_CORE_DISABLE, false);
-                    req.getHints().put(KEY_LM_DISABLE, true);
-                    req.getHints().put(KEY_CH_DISABLE, true);
-                    req.setAlgorithm(KEY_ASTARBI);
-                }
-            } else {
-                if (mGraphHopper.isCHEnabled()) {
-                    req.getHints().put(KEY_LM_DISABLE, true);
-                    req.getHints().put(KEY_CORE_DISABLE, true);
-                }
-                else {
-                    if (mGraphHopper.isCoreEnabled() && optimized) {
-                        req.getHints().put(KEY_CORE_DISABLE, false);
-                        req.getHints().put(KEY_LM_DISABLE, true);
-                        req.getHints().put(KEY_CH_DISABLE, true);
-                        req.setAlgorithm(KEY_ASTARBI);
-                    }
-                    else {
-                        req.getHints().put(KEY_CH_DISABLE, true);
-                        req.getHints().put(RoutingProfile.KEY_CORE_DISABLE, true);
-                    }
-                }
-            }
-=======
->>>>>>> 0e268e67
+            
             //cannot use CH or CoreALT with requests where the weighting of non-predefined edges might change
             if(flexibleMode == KEY_FLEX_FULLY)
                 setSpeedups(req, false, false, true);
