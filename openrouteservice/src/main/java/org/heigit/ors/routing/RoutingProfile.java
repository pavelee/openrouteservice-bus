--- conflicted
+++ resolved
@@ -109,14 +109,11 @@
     private static final String KEY_ACTIVE_LANDMARKS = "active_landmarks";
     private static final String KEY_TOTAL_POP = "total_pop";
     private static final String KEY_TOTAL_AREA_KM = "total_area_km";
-<<<<<<< HEAD
     private static final String KEY_ASTARBI = Parameters.Algorithms.ASTAR_BI;
-=======
-    private static final String KEY_ASTARBI = "astarbi";
     private static final int KEY_FLEX_STATIC = 0;
     private static final int KEY_FLEX_PREPROCESSED = 1;
     private static final int KEY_FLEX_FULLY = 2;
->>>>>>> b5aa55df
+    private static final int KEY_FLEX_TIMEDEPENDENT = 3;
     private static int profileIdentifier = 0;
     private static final Object lockObj = new Object();
 
@@ -632,7 +629,7 @@
         try {
             HintsMap hintsMap = new HintsMap();
             int weightingMethod = req.getWeightingMethod() == WeightingMethod.UNKNOWN ? WeightingMethod.RECOMMENDED : req.getWeightingMethod();
-            setWeighting(hintsMap, weightingMethod, req.getProfileType());
+            setWeighting(hintsMap, weightingMethod, req.getProfileType(), false);
             Graph graph = null;
             if (!req.getFlexibleMode() && gh.getCHFactoryDecorator().isEnabled() && gh.getCHFactoryDecorator().getCHProfileStrings().contains(hintsMap.getWeighting())) {
                 hintsMap.setVehicle(encoderName);
@@ -819,7 +816,7 @@
                 req.getHints().merge(props);
 
             if (supportWeightingMethod(profileType))
-                setWeighting(req.getHints(), weightingMethod, profileType);
+                setWeighting(req.getHints(), weightingMethod, profileType, false);
             else
                 throw new IllegalArgumentException("Unsupported weighting " + weightingMethod + " for profile + " + profileType);
 
@@ -887,23 +884,8 @@
                 req.getHints().merge(props);
 
             if (supportWeightingMethod(profileType)) {
-<<<<<<< HEAD
-                if (weightingMethod == WeightingMethod.FASTEST) {
-                    req.setWeighting(VAL_FASTEST);
-                    req.getHints().put(KEY_WEIGHTING_METHOD, hasTimeDependentSpeed(searchParams, searchCntx) ? "td_fastest" : VAL_FASTEST);
-                } else if (weightingMethod == WeightingMethod.SHORTEST) {
-                    req.setWeighting(VAL_SHORTEST);
-                    req.getHints().put(KEY_WEIGHTING_METHOD, VAL_SHORTEST);
-                    flexibleMode = true;
-                } else if (weightingMethod == WeightingMethod.RECOMMENDED) {
-                    req.setWeighting(VAL_FASTEST);
-                    req.getHints().put(KEY_WEIGHTING_METHOD, "recommended");
-                    flexibleMode = true;
-                }
-=======
-                setWeighting(req.getHints(), weightingMethod, profileType);
+                setWeighting(req.getHints(), weightingMethod, profileType, hasTimeDependentSpeed(searchParams, searchCntx));
                 flexibleMode = getFlexibilityMode(flexibleMode, searchParams, profileType);
->>>>>>> b5aa55df
             }
             else
                 throw new IllegalArgumentException("Unsupported weighting " + weightingMethod + " for profile + " + profileType);
@@ -919,104 +901,24 @@
                     setSpeedups(req, false, false, true);
             }
 
-<<<<<<< HEAD
-            if(profileType == RoutingProfileType.WHEELCHAIR) {
-                flexibleMode = true;
-            }
-
-            // use time-dependent A*
-            if (searchParams.isTimeDependent()) {
+            //cannot use CH or CoreALT with requests where the weighting of non-predefined edges might change
+            if(flexibleMode == KEY_FLEX_FULLY)
+                setSpeedups(req, false, false, true);
+
+            if (flexibleMode == KEY_FLEX_TIMEDEPENDENT) {
                 req.setAlgorithm(Parameters.Algorithms.TD_ASTAR);
-                req.getHints().put(KEY_CORE_DISABLE, true);
-                req.getHints().put(KEY_CH_DISABLE, true);
-                if (mGraphHopper.getLMFactoryDecorator().isEnabled())
-                    req.getHints().put(KEY_LM_DISABLE, false);
+                setSpeedups(req, false, false, true);
                 if (searchParams.hasDeparture())
                     req.getHints().put("departure", searchParams.getDeparture());
                 else if (searchParams.hasArrival())
                     req.getHints().put("arrival", searchParams.getArrival());
-
-            } else {
-                if (searchParams.requiresDynamicWeights() || flexibleMode) {
-                    if (mGraphHopper.isCHEnabled())
-                        req.getHints().put(KEY_CH_DISABLE, true);
-                    if (mGraphHopper.isCoreEnabled())
-                        req.getHints().put(KEY_CORE_DISABLE, true);
-                    if (mGraphHopper.getLMFactoryDecorator().isEnabled()) {
-                        req.setAlgorithm(KEY_ASTARBI);
-                        req.getHints().put(KEY_LM_DISABLE, false);
-                        req.getHints().put(KEY_CORE_DISABLE, true);
-                        req.getHints().put(KEY_CH_DISABLE, true);
-                    }
-                    if (mGraphHopper.isCoreEnabled() && optimized) {
-                        req.getHints().put(KEY_CORE_DISABLE, false);
-                        req.getHints().put(KEY_LM_DISABLE, true);
-                        req.getHints().put(KEY_CH_DISABLE, true);
-                        req.setAlgorithm(KEY_ASTARBI);
-                    }
-                } else {
-                    if (mGraphHopper.isCHEnabled()) {
-                        req.getHints().put(KEY_LM_DISABLE, true);
-                        req.getHints().put(KEY_CORE_DISABLE, true);
-                    } else {
-                        if (mGraphHopper.isCoreEnabled() && optimized) {
-                            req.getHints().put(KEY_CORE_DISABLE, false);
-                            req.getHints().put(KEY_LM_DISABLE, true);
-                            req.getHints().put(KEY_CH_DISABLE, true);
-                            req.setAlgorithm(KEY_ASTARBI);
-                        } else {
-                            req.getHints().put(KEY_CH_DISABLE, true);
-                            req.getHints().put(RoutingProfile.KEY_CORE_DISABLE, true);
-                        }
-                    }
-                }
-
-                //cannot use CH or CoreALT with requests where the weighting of non-predefined edges might change
-                if (searchParams.requiresFallbackAlgorithm()) {
-                    req.setAlgorithm(KEY_ASTARBI);
-                    req.getHints().put(KEY_LM_DISABLE, false);
-                    req.getHints().put(KEY_CORE_DISABLE, true);
-                    req.getHints().put(KEY_CH_DISABLE, true);
-                }
-
-// FIXME: the following seems to duplicate the logic above
-//            //If we have special weightings, we have to fall back to ALT with Beeline
-//            ProfileParameters profileParams = searchParams.getProfileParameters();
-//            if (profileParams != null && profileParams.hasWeightings()) {
-//                req.setAlgorithm("astarbi");
-//                req.getHints().put("lm.disable", false);
-//                req.getHints().put("core.disable", true);
-//                req.getHints().put("ch.disable", true);
-//            }
-
-                if (profileType == RoutingProfileType.DRIVING_EMERGENCY) {
-                    req.getHints().put(KEY_CUSTOM_WEIGHTINGS, true);
-                    req.getHints().put("weighting_#acceleration#", true);
-                    req.getHints().put(KEY_LM_DISABLE, true); // REMOVE
-                }
-=======
-            //cannot use CH or CoreALT with requests where the weighting of non-predefined edges might change
-            if(flexibleMode == KEY_FLEX_FULLY)
-                setSpeedups(req, false, false, true);
->>>>>>> b5aa55df
-
-                if (astarEpsilon != null)
-                    req.getHints().put("astarbi.epsilon", astarEpsilon);
-                if (astarApproximation != null)
-                    req.getHints().put("astarbi.approximation", astarApproximation);
-
-<<<<<<< HEAD
-                if (searchParams.getAlternativeRoutesCount() > 0) {
-                    req.setAlgorithm("alternative_route");
-                    req.getHints().put("alternative_route.max_paths", searchParams.getAlternativeRoutesCount());
-                    req.getHints().put("alternative_route.max_weight_factor", searchParams.getAlternativeRoutesWeightFactor());
-                    req.getHints().put("alternative_route.max_share_factor", searchParams.getAlternativeRoutesShareFactor());
-//              TAKB: CH and CORE have to be disabled for alternative routes
-                    req.getHints().put(KEY_CH_DISABLE, true);
-                    req.getHints().put(KEY_LM_DISABLE, false);
-                    req.getHints().put(KEY_CORE_DISABLE, true);
-                }
-=======
+            }
+
+            if (astarEpsilon != null)
+                req.getHints().put("astarbi.epsilon", astarEpsilon);
+            if (astarApproximation != null)
+                req.getHints().put("astarbi.approximation", astarApproximation);
+
             if (searchParams.getAlternativeRoutesCount() > 0) {
                 //TAKB: CH and CORE have to be disabled for alternative routes
                 setSpeedups(req, false, false, true);
@@ -1028,7 +930,6 @@
 
             if(searchParams.hasMaximumSpeed()){
                 req.getHints().put("maximum_speed", searchParams.getMaximumSpeed());
->>>>>>> b5aa55df
             }
 
             if (directedSegment) {
@@ -1063,7 +964,10 @@
      * @param profileType Necessary for HGV
      * @return flexibility as int
      */
-    private int getFlexibilityMode(int flexibleMode, RouteSearchParameters searchParams, int profileType){
+    private int getFlexibilityMode(int flexibleMode, RouteSearchParameters searchParams, int profileType) {
+        if (searchParams.isTimeDependent())
+            return KEY_FLEX_TIMEDEPENDENT;
+
         if(searchParams.requiresDynamicPreprocessedWeights())
             flexibleMode = KEY_FLEX_PREPROCESSED;
         if(profileType == RoutingProfileType.WHEELCHAIR)
@@ -1088,7 +992,7 @@
      * @param profileType Necessary for HGV
      * @return Weighting as int
      */
-    private void setWeighting(HintsMap map, int requestWeighting, int profileType){
+    private void setWeighting(HintsMap map, int requestWeighting, int profileType, boolean hasTimeDependentSpeed){
         //Defaults
         String weighting = VAL_RECOMMENDED;
         String weightingMethod = VAL_RECOMMENDED;
@@ -1099,7 +1003,8 @@
         //For a requested recommended weighting, use recommended for bike, walking and hgv. Use fastest for car.
         if (requestWeighting == WeightingMethod.RECOMMENDED || requestWeighting == WeightingMethod.FASTEST) {
             if (profileType == RoutingProfileType.DRIVING_CAR) {
-                weighting = weightingMethod = VAL_FASTEST;
+                weighting = VAL_FASTEST;
+                weightingMethod = hasTimeDependentSpeed ? "td_fastest" : VAL_FASTEST;
             }
             else if (RoutingProfileType.isHeavyVehicle(profileType)) {
                 weighting = VAL_RECOMMENDED;
