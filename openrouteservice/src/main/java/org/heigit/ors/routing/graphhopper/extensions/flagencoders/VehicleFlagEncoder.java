/*
 * This file is part of Openrouteservice.
 *
 * Openrouteservice is free software; you can redistribute it and/or modify it under the terms of the
 * GNU Lesser General Public License as published by the Free Software Foundation; either version 2.1
 * of the License, or (at your option) any later version.
 *
 * This library is distributed in the hope that it will be useful, but WITHOUT ANY WARRANTY;
 * without even the implied warranty of MERCHANTABILITY or FITNESS FOR A PARTICULAR PURPOSE.
 * See the GNU Lesser General Public License for more details.
 *
 * You should have received a copy of the GNU Lesser General Public License along with this library;
 * if not, see <https://www.gnu.org/licenses/>.
 */

package org.heigit.ors.routing.graphhopper.extensions.flagencoders;

import com.graphhopper.reader.ReaderRelation;
import com.graphhopper.reader.ReaderWay;
import com.graphhopper.routing.profiles.BooleanEncodedValue;
import com.graphhopper.routing.profiles.EncodedValue;
import com.graphhopper.routing.profiles.SimpleBooleanEncodedValue;
import com.graphhopper.routing.profiles.UnsignedDecimalEncodedValue;
import com.graphhopper.routing.util.EncodedValueOld;
import com.graphhopper.routing.util.EncodingManager;
import com.graphhopper.storage.ConditionalEdges;
import com.graphhopper.storage.IntsRef;
import com.graphhopper.util.Helper;
import com.graphhopper.util.PMap;

import java.util.Arrays;
import java.util.HashMap;
import java.util.List;
import java.util.Map;

public abstract class VehicleFlagEncoder extends ORSAbstractFlagEncoder {
    public static final String KEY_ESTIMATED_DISTANCE = "estimated_distance";
    public static final String KEY_HIGHWAY = "highway";
    public static final String KEY_ONEWAY = "oneway";
    public static final String KEY_VEHICLE_FORWARD = "vehicle:forward";
    public static final String KEY_MOTOR_VEHICLE_FORWARD = "motor_vehicle:forward";
    public static final String KEY_MOTORROAD = "motorroad";
    private static final double ACCELERATION_SPEED_CUTOFF_MAX = 80.0;
    private static final double ACCELERATION_SPEED_CUTOFF_MIN = 20.0;
    public static final int AVERAGE_SECS_TO_100_KMPH = 10;
    public static final String KEY_MOTORWAY_LINK = "motorway_link";
    public static final String KEY_RESIDENTIAL = "residential";
    protected SpeedLimitHandler speedLimitHandler;

    protected EncodedValueOld relationCodeEncoder;

    private double accelerationModifier = 0.0;

    protected boolean speedTwoDirections = false;

    protected int maxTrackGradeLevel = 3;

    // Take into account acceleration calculations when determining travel speed
    protected boolean useAcceleration = false;

    // This value determines the maximal possible on roads with bad surfaces
    protected int badSurfaceSpeed;

    // This value determines the speed for roads with access=destination
    protected int destinationSpeed;

    protected Map<String, Integer> trackTypeSpeedMap;
    protected Map<String, Integer> badSurfaceSpeedMap;
    protected Map<String, Integer> defaultSpeedMap;

    private BooleanEncodedValue conditionalAccessEncoder;
    private BooleanEncodedValue conditionalSpeedEncoder;

    protected void setProperties(PMap properties) {
        this.properties = properties;

        this.setBlockFords(properties.getBool("block_fords", true));
        this.setBlockByDefault(properties.getBool("block_barriers", true));
        speedTwoDirections = properties.getBool("speed_two_directions", true);
        useAcceleration = properties.getBool("use_acceleration", false);
        maxTrackGradeLevel = properties.getInt("maximum_grade_level", maxTrackGradeLevel);
    }

    VehicleFlagEncoder(int speedBits, double speedFactor, int maxTurnCosts) {
        super(speedBits, speedFactor, maxTurnCosts);

        restrictions.addAll(Arrays.asList("motorcar", "motor_vehicle", "vehicle", "access"));

        restrictedValues.add("private");
        restrictedValues.add("no");
        restrictedValues.add("restricted");
        restrictedValues.add("military");

        intendedValues.add("yes");
        intendedValues.add("permissive");
        intendedValues.add("destination");  // This is needed to allow the passing of barriers that are marked as destination

        potentialBarriers.add("gate");
        potentialBarriers.add("lift_gate");
        potentialBarriers.add("kissing_gate");
        potentialBarriers.add("swing_gate");

        absoluteBarriers.add("bollard");
        absoluteBarriers.add("stile");
        absoluteBarriers.add("turnstile");
        absoluteBarriers.add("cycle_barrier");
        absoluteBarriers.add("motorcycle_barrier");
        absoluteBarriers.add("block");

        trackTypeSpeedMap = new HashMap<>();

        trackTypeSpeedMap.put("grade1", 40); // paved
        trackTypeSpeedMap.put("grade2", 30); // now unpaved - gravel mixed with ...
        trackTypeSpeedMap.put("grade3", 20); // ... hard and soft materials
        trackTypeSpeedMap.put("grade4", 15);
        trackTypeSpeedMap.put("grade5", 10);

        badSurfaceSpeedMap = new HashMap<>();

        badSurfaceSpeedMap.put("asphalt", -1);
        badSurfaceSpeedMap.put("concrete", -1);
        badSurfaceSpeedMap.put("concrete:plates", -1);
        badSurfaceSpeedMap.put("concrete:lanes", -1);
        badSurfaceSpeedMap.put("paved", -1);
        badSurfaceSpeedMap.put("cement", 80);
        badSurfaceSpeedMap.put("compacted", 80);
        badSurfaceSpeedMap.put("fine_gravel", 60);
        badSurfaceSpeedMap.put("paving_stones", 40);
        badSurfaceSpeedMap.put("metal", 40);
        badSurfaceSpeedMap.put("bricks", 40);
        badSurfaceSpeedMap.put("grass", 30);
        badSurfaceSpeedMap.put("wood", 30);
        badSurfaceSpeedMap.put("sett", 30);
        badSurfaceSpeedMap.put("grass_paver", 30);
        badSurfaceSpeedMap.put("gravel", 30);
        badSurfaceSpeedMap.put("unpaved", 30);
        badSurfaceSpeedMap.put("ground", 30);
        badSurfaceSpeedMap.put("dirt", 30);
        badSurfaceSpeedMap.put("pebblestone", 30);
        badSurfaceSpeedMap.put("tartan", 30);
        badSurfaceSpeedMap.put("cobblestone", 20);
        badSurfaceSpeedMap.put("clay", 20);
        badSurfaceSpeedMap.put("earth", 15);
        badSurfaceSpeedMap.put("stone", 15);
        badSurfaceSpeedMap.put("rocky", 15);
        badSurfaceSpeedMap.put("sand", 15);
        badSurfaceSpeedMap.put("mud", 10);
        badSurfaceSpeedMap.put("unknown", 30);

        // limit speed on bad surfaces to 30 km/h
        badSurfaceSpeed = 30;
        destinationSpeed = 5;
        maxPossibleSpeed = 140;

        defaultSpeedMap = new HashMap<>();
        // autobahn
        defaultSpeedMap.put("motorway", 100);
        defaultSpeedMap.put(KEY_MOTORWAY_LINK, 60);
        defaultSpeedMap.put(KEY_MOTORROAD, 90);
        // bundesstraße
        defaultSpeedMap.put("trunk", 85);
        defaultSpeedMap.put("trunk_link", 60);
        // linking bigger town
        defaultSpeedMap.put("primary", 65);
        defaultSpeedMap.put("primary_link", 50);
        // linking towns + villages
        defaultSpeedMap.put("secondary", 60);
        defaultSpeedMap.put("secondary_link", 50);
        // streets without middle line separation
        defaultSpeedMap.put("tertiary", 50);
        defaultSpeedMap.put("tertiary_link", 40);
        defaultSpeedMap.put("unclassified", 30);
        defaultSpeedMap.put(KEY_RESIDENTIAL, 30);
        // spielstraße
        defaultSpeedMap.put("living_street", 10);
        defaultSpeedMap.put("service", 20);
        // unknown road
        defaultSpeedMap.put("road", 20);
        // forestry stuff
        defaultSpeedMap.put("track", 15);
    }

    @Override
    public void createEncodedValues(List<EncodedValue> registerNewEncodedValue, String prefix, int index) {
        // first two bits are reserved for route handling in superclass
        super.createEncodedValues(registerNewEncodedValue, prefix, index);
        speedEncoder = new UnsignedDecimalEncodedValue("average_speed", speedBits, speedFactor, speedTwoDirections);
        registerNewEncodedValue.add(speedEncoder);
        if (properties.getBool(ConditionalEdges.ACCESS, false))
            registerNewEncodedValue.add(conditionalAccessEncoder = new SimpleBooleanEncodedValue(EncodingManager.getKey(prefix, ConditionalEdges.ACCESS), true));
        if (properties.getBool(ConditionalEdges.SPEED, false))
            registerNewEncodedValue.add(conditionalSpeedEncoder = new SimpleBooleanEncodedValue(EncodingManager.getKey(prefix, ConditionalEdges.SPEED), false));

    }

    @Override
    public int defineRelationBits(int index, int shift) {
        relationCodeEncoder = new EncodedValueOld("RelationCode", shift, 3, 1, 0, 7);
        return shift + relationCodeEncoder.getBits();
    }

    @Override
    public long handleRelationTags(long oldRelationFlags, ReaderRelation relation) {
        return oldRelationFlags;
    }

    @Override
    public IntsRef handleWayTags(IntsRef edgeFlags, ReaderWay way, EncodingManager.Access access, long relationFlags) {
        if (access.canSkip())
            return edgeFlags;

        if (!access.isFerry()) {
            // get assumed speed from highway type
            double speed = getSpeed(way);
            speed = applyMaxSpeed(way, speed);

            // TODO: save conditional speeds only if their value is different from the default speed
            if (getConditionalSpeedInspector()!=null && getConditionalSpeedInspector().hasConditionalSpeed(way))
                if (getConditionalSpeedInspector().hasLazyEvaluatedConditions() && conditionalSpeedEncoder!=null)
                    conditionalSpeedEncoder.setBool(false, edgeFlags, true);
                else
                    // conditional maxspeed overrides unconditional one
                    speed = applyConditionalSpeed(getConditionalSpeedInspector().getTagValue(), speed);

            speed = getSurfaceSpeed(way, speed);

            if(way.hasTag(KEY_ESTIMATED_DISTANCE)) {
                if(this.useAcceleration) {
                    double estDist = way.getTag(KEY_ESTIMATED_DISTANCE, Double.MAX_VALUE);
                    if(way.hasTag(KEY_HIGHWAY, KEY_RESIDENTIAL)) {
                        speed = addResedentialPenalty(speed, way);
                    } else {
                        speed = Math.max(adjustSpeedForAcceleration(estDist, speed), speedFactor);
                    }
                } else {
                    if(way.hasTag(KEY_HIGHWAY, KEY_RESIDENTIAL)) {
                        speed = addResedentialPenalty(speed, way);
                    }
                }
            }

            boolean isRoundabout = way.hasTag("junction", "roundabout");

            if (isRoundabout) { // Runge
                roundaboutEnc.setBool(true, edgeFlags, true);
                //http://www.sidrasolutions.com/Documents/OArndt_Speed%20Control%20at%20Roundabouts_23rdARRBConf.pdf
                if (way.hasTag(KEY_HIGHWAY, "mini_roundabout"))
                    speed = speed < 25 ? speed : 25;

                if (way.hasTag("lanes")) {
                    try {
                        // The following line throws exceptions when it tries to parse a value "3; 2"
                        int lanes = Integer.parseInt(way.getTag("lanes"));
                        if (lanes >= 2)
                            speed  = speed < 40 ? speed : 40;
                        else
                            speed  = speed < 35 ? speed : 35;
                    } catch(Exception ex) {
                        // do nothing
                    }
                }
            }

            setSpeed(false, edgeFlags, speed);
            setSpeed(true, edgeFlags, speed);

            if (isOneway(way) || isRoundabout) {
                if (isForwardOneway(way))
                    setAccess(access, edgeFlags, true, false);
                if (isBackwardOneway(way))
                    setAccess(access, edgeFlags, false, true);
            } else {
                setAccess(access, edgeFlags, true, true);
            }

            if (access.isConditional() && conditionalAccessEncoder!=null)
                conditionalAccessEncoder.setBool(false, edgeFlags, true);
        } else {
            double ferrySpeed = getFerrySpeed(way);
            accessEnc.setBool(false, edgeFlags, true);
            accessEnc.setBool(true, edgeFlags, true);
            setSpeed(false, edgeFlags, ferrySpeed);
            setSpeed(true, edgeFlags, ferrySpeed);
        }

        if (destinationSpeed != -1) {
            for (String restriction : restrictions) {
                if (way.hasTag(restriction, "destination")) {
                    // This is problematic as Speed != Time
                    speedEncoder.setDecimal(false, edgeFlags, destinationSpeed);
                    speedEncoder.setDecimal(true, edgeFlags, destinationSpeed);
                }
            }
        }

        return edgeFlags;
    }

    private void setAccess(EncodingManager.Access access, IntsRef edgeFlags, boolean fwd, boolean bwd) {
        if (fwd)
            accessEnc.setBool(false, edgeFlags, true);
        if (bwd)
            accessEnc.setBool(true, edgeFlags, true);

        if (access.isConditional() && conditionalAccessEncoder!=null) {
            if (fwd)
                conditionalAccessEncoder.setBool(false, edgeFlags, true);
            if (bwd)
                conditionalAccessEncoder.setBool(true, edgeFlags, true);
        }
    }

    /**
     * make sure that isOneway is called before
     */
    protected boolean isBackwardOneway(ReaderWay way) {
        return way.hasTag(KEY_ONEWAY, "-1")
                || way.hasTag(KEY_VEHICLE_FORWARD, "no")
                || way.hasTag(KEY_MOTOR_VEHICLE_FORWARD, "no");
    }

    /**
     * make sure that isOneway is called before
     */
    protected boolean isForwardOneway(ReaderWay way) {
        return !way.hasTag(KEY_ONEWAY, "-1")
                && !way.hasTag(KEY_VEHICLE_FORWARD, "no")
                && !way.hasTag(KEY_MOTOR_VEHICLE_FORWARD, "no");
    }

    protected boolean isOneway(ReaderWay way) {
        return way.hasTag(KEY_ONEWAY, oneways)
                || way.hasTag("vehicle:backward")
                || way.hasTag(KEY_VEHICLE_FORWARD)
                || way.hasTag("motor_vehicle:backward")
                || way.hasTag(KEY_MOTOR_VEHICLE_FORWARD);
    }

    protected double getSpeed(ReaderWay way) {
        String highwayValue = getHighway(way);
        Integer speed = speedLimitHandler.getSpeed(highwayValue);

        int maxSpeed = (int) Math.round(getMaxSpeed(way));
        if (maxSpeed <= 0)
            maxSpeed = speedLimitHandler.getMaxSpeed(way);
        if (maxSpeed > 0)
            speed = maxSpeed;

        if (speed == null)
            throw new IllegalStateException(toString() + ", no speed found for: " + highwayValue + ", tags: " + way);

        if (highwayValue.equals("track")) {
            String tt = way.getTag("tracktype");
            if (!Helper.isEmpty(tt)) {
                Integer tInt = speedLimitHandler.getTrackTypeSpeed(tt);
                if (tInt != null && tInt != -1)
                    speed = tInt;
            }
        }

        return speed;
    }

<<<<<<< HEAD
    protected String getHighway(ReaderWay way) {
        String highwayValue = way.getTag(KEY_HIGHWAY);
        if (!Helper.isEmpty(highwayValue) && way.hasTag(KEY_MOTORROAD, "yes")
                && !highwayValue.equals("motorway") && !highwayValue.equals(KEY_MOTORWAY_LINK)) {
            highwayValue = KEY_MOTORROAD;
        }
        return highwayValue;
=======
    @Override
    protected double applyMaxSpeed(ReaderWay way, double speed) {
        double maxSpeed = this.getMaxSpeed(way);
        return maxSpeed > 0.0D ? maxSpeed * 0.9D : speed;
>>>>>>> b7428187
    }

    /**
     * @param way:   needed to retrieve tags
     * @param speed: speed guessed e.g. from the road type or other tags
     * @return The assumed speed
     */
    protected double getSurfaceSpeed(ReaderWay way, double speed) {
        // limit speed if bad surface
        String surface = way.getTag("surface");
        if (surface != null)
        {
            Integer surfaceSpeed = speedLimitHandler.getSurfaceSpeed(surface);
            if (speed > surfaceSpeed && surfaceSpeed != -1)
                return surfaceSpeed;
        }

        return speed;
    }

    public String getWayInfo(ReaderWay way) {
        StringBuilder str = new StringBuilder();
        String highwayValue = way.getTag(KEY_HIGHWAY);
        // for now only motorway links
        if (KEY_MOTORWAY_LINK.equals(highwayValue)) {
            String destination = way.getTag("destination");
            if (!Helper.isEmpty(destination)) {
                int counter = 0;
                for (String d : destination.split(";")) {
                    if (d.trim().isEmpty())
                        continue;

                    if (counter > 0)
                        str.append(", ");

                    str.append(d.trim());
                    counter++;
                }
            }
        }
        if (str.length() == 0)
            return str.toString();
        // I18N
        if (str.toString().contains(","))
            return "destinations: " + str;
        else
            return "destination: " + str;
    }

    protected int getTrackGradeLevel(String grade) {
        if (grade == null)
            return 0;

        if (grade.contains(";")) {
            int maxGrade = 0;
            try {
                String[] values = grade.split(";");
                for(String v : values)                 {
                    int iv = Integer.parseInt(v.replace("grade","").trim());
                    if (iv > maxGrade)
                        maxGrade = iv;
                }

                return maxGrade;
            } catch(Exception ex) {
                // do nothing
            }
        }

        switch(grade) {
            case "grade":
            case "grade1":
                return 1;
            case "grade2":
                return 2;
            case "grade3":
                return 3;
            case "grade4":
                return 4;
            case "grade5":
                return 5;
            case "grade6":
                return 6;
            default:
        }
        return 10;
    }

    double addResedentialPenalty(double baseSpeed, ReaderWay way) {
        if (baseSpeed == 0)
            return 0;
        double speed = baseSpeed;

        if(way.hasTag(KEY_HIGHWAY, KEY_RESIDENTIAL)) {
            double estDist = way.getTag(KEY_ESTIMATED_DISTANCE, Double.MAX_VALUE);
            // take into account number of nodes to get an average distance between nodes
            double interimDistance = estDist;
            int interimNodes = way.getNodes().size() - 2;
            if(interimNodes > 0) {
                interimDistance = estDist/(interimNodes+1);
            }
            if(interimDistance < 100) {
                speed = speed * 0.5;
            }
            //Don't go below 2.5 because it will be stored as 0 later
            if(speed < 5)
                speed = 5;
        }

        return speed;
    }

    /**
     * Returns how many seconds it is assumed that this vehicle would reach 100 km/h taking into acocunt the acceleration modifier
     *
     * @return
     */
    double secondsTo100KmpH() {
        return AVERAGE_SECS_TO_100_KMPH + (accelerationModifier * AVERAGE_SECS_TO_100_KMPH);
    }

    /**
     * Returns the acceleration in KM per hour per second.
     *
     * @return
     */
    double accelerationKmpHpS() {
        return 100.0 / secondsTo100KmpH();
    }

    /**
     * Adjust the maximum speed taking into account supposed acceleration on the segment. The method looks at acceleration
     * along the way (assuming starting from 0km/h) and then uses the length to travel and the supposed maximum speed
     * to determine an average speed for travelling along the whole segment.
     *
     * @param distance				How long the segment to travel along is
     * @param maximumSpeedInKmph	The maximum speed that a vehicle can travel along this segment (usually the speed limit)
     * @return
     */
    double adjustSpeedForAcceleration(double distance, double maximumSpeedInKmph) {
        // We only want to perform the adjustment if the road is a slower speed - main roads shouldnt be affected as much due to less junctions and changes in direction
        if(maximumSpeedInKmph < ACCELERATION_SPEED_CUTOFF_MAX) {
            if (distance <= 0) {
                return maximumSpeedInKmph;
            }

            // slower roads can be assumed to have slower acceleration...

            double normalisedSpeed = maximumSpeedInKmph;
            if(normalisedSpeed < ACCELERATION_SPEED_CUTOFF_MIN)
                normalisedSpeed = ACCELERATION_SPEED_CUTOFF_MIN;

            normalisedSpeed = (normalisedSpeed -ACCELERATION_SPEED_CUTOFF_MIN) / (ACCELERATION_SPEED_CUTOFF_MAX-ACCELERATION_SPEED_CUTOFF_MIN);

            accelerationModifier = Math.pow(0.01, normalisedSpeed);

            double timeToMaxSpeed = durationToMaxSpeed(0, maximumSpeedInKmph);

            // We need to calculate how much distance is travelled in acceleration/deceleration phases
            double accelerationDistance = distanceTravelledInDuration(0, maximumSpeedInKmph, timeToMaxSpeed);

            double distanceAtMaxSpeed = distance - (accelerationDistance * 2); // Double the distance because of deceleration aswell


            if (distanceAtMaxSpeed < 0) {
                double duration = durationToTravelDistance(0, maximumSpeedInKmph, distance / 2);
                if (duration == 0) {
                    duration = 1;
                }
                return convertMpsToKmph(distance / (duration * 2));
            } else {
                double timeAtMaxSpeed = distanceAtMaxSpeed / convertKmphToMps(maximumSpeedInKmph);
                double averageSpeedMps = distance / (timeToMaxSpeed*2 + timeAtMaxSpeed);

                return convertMpsToKmph(averageSpeedMps);
            }
        } else {
            return maximumSpeedInKmph;
        }
    }

    /**
     * How many seconds does it take to reach maximum speed based on initial speed and acceleration.
     *
     * @param initialSpeedInKmph	How fast the vehicle is travelling at the start of the calculation
     * @param maxSpeedInKmph		The target speed to be reached
     * @return						How long it takes to reach the speed in seconds
     */
    private double durationToMaxSpeed(double initialSpeedInKmph, double maxSpeedInKmph) {
        return  (maxSpeedInKmph - initialSpeedInKmph) / accelerationKmpHpS();
    }

    /**
     * How long in seconds does it take to reach the intended distance based on the initial travelling speed and the
     * maximum speed that can be travelled.
     *
     * @param initialSpeedInKmph	The speed of the vehicle when starting the calculation
     * @param maxSpeedInKmph		The maximum speed the vehicle can travel at
     * @param distanceInM			The target distance to be travelled
     * @return						How long it takes in seconds to reach the target distance
     */
    private double durationToTravelDistance(double initialSpeedInKmph, double maxSpeedInKmph, double distanceInM) {
        double secondsTravelled = 0;
        double distanceTravelled = 0;

        double currentSpeed = initialSpeedInKmph;

        while(currentSpeed < maxSpeedInKmph && distanceTravelled < distanceInM) {
            currentSpeed += accelerationKmpHpS();
            secondsTravelled += 1;
            distanceTravelled += convertKmphToMps(currentSpeed);
        }

        double distanceRemaining = distanceInM - distanceTravelled;

        if(distanceRemaining > 0) {
            secondsTravelled += (distanceRemaining / convertKmphToMps(maxSpeedInKmph));
        }

        return secondsTravelled;
    }

    /**
     * How far can the vehicle travel in the specified time frame
     *
     * @param initialSpeedInKmph	The starting speed of the vehicle
     * @param maxSpeedInKmph		The maximum travel speed
     * @param duration				How long is the vehicle travelling for
     * @return						The distance in metres that the vehicle travels in the specified time
     */
    private double distanceTravelledInDuration(double initialSpeedInKmph, double maxSpeedInKmph, double duration) {
        double secondsTravelled = 0;
        double distanceTravelled = 0;
        double currentSpeed = initialSpeedInKmph;

        while(currentSpeed < maxSpeedInKmph && secondsTravelled < duration) {
            currentSpeed += accelerationKmpHpS();
            secondsTravelled += 1;
            distanceTravelled += convertKmphToMps(currentSpeed);
        }

        double secondsRemaining = duration - secondsTravelled;

        if(secondsRemaining > 0 ) {
            distanceTravelled += (secondsRemaining * convertKmphToMps(maxSpeedInKmph));
        }

        return distanceTravelled;
    }

    /**
     * Convert kilometres per hour to metres per second
     *
     * @param speedInKmph	The speed to be converted in km per hour
     * @return				The speed in metres per second
     */
    private double convertKmphToMps(double speedInKmph) {
        return (speedInKmph * 1000) / 3600;
    }

    /**
     * Convert metres per second to kilometres per hour
     *
     * @param speedInMps	The speed in metres per second
     * @return				The speed in kilometres per hour
     */
    private double convertMpsToKmph(double speedInMps) {
        return (3600 * speedInMps) / 1000;
    }

    protected void initSpeedLimitHandler(String profile) {
        speedLimitHandler = new SpeedLimitHandler(profile, defaultSpeedMap, badSurfaceSpeedMap, trackTypeSpeedMap);
    }

    @Override
    public boolean equals(Object obj) {
        if (obj == null)
            return false;
        if (getClass() != obj.getClass())
            return false;
        final VehicleFlagEncoder other = (VehicleFlagEncoder) obj;
        return toString().equals(other.toString());
    }

    @Override
    public int hashCode() {
        return ("VehicleFlagEncoder" + toString()).hashCode();
    }
}<|MERGE_RESOLUTION|>--- conflicted
+++ resolved
@@ -361,7 +361,6 @@
         return speed;
     }
 
-<<<<<<< HEAD
     protected String getHighway(ReaderWay way) {
         String highwayValue = way.getTag(KEY_HIGHWAY);
         if (!Helper.isEmpty(highwayValue) && way.hasTag(KEY_MOTORROAD, "yes")
@@ -369,12 +368,12 @@
             highwayValue = KEY_MOTORROAD;
         }
         return highwayValue;
-=======
+    }
+
     @Override
     protected double applyMaxSpeed(ReaderWay way, double speed) {
         double maxSpeed = this.getMaxSpeed(way);
         return maxSpeed > 0.0D ? maxSpeed * 0.9D : speed;
->>>>>>> b7428187
     }
 
     /**
