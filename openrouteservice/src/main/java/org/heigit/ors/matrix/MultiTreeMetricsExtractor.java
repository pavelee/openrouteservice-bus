--- conflicted
+++ resolved
@@ -70,14 +70,9 @@
 	private double edgeTime;
 	private final DistanceUnit distUnits;
 	private boolean reverseOrder = true;
-<<<<<<< HEAD
 	private final GHLongObjectHashMap<MetricsItem> edgeMetrics;
 	private final long maxEdgeId;
-=======
-	private GHLongObjectHashMap<MetricsItem> edgeMetrics;
-	private long maxEdgeId;
 	private boolean swap;
->>>>>>> bd489ef9
 
 	public MultiTreeMetricsExtractor(int metrics, Graph graph, FlagEncoder encoder, Weighting weighting,
 			DistanceUnit units) {
@@ -157,7 +152,7 @@
 							pathDistance = 0.0;
 							pathWeight = 0.0;
 						}
-						
+
 						if (sptItem.getParent() != null) {
 							while (EdgeIterator.Edge.isValid(sptItem.getEdge())) {
 								edgeMetricsItem = null;
