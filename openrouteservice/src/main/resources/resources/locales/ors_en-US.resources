{
<<<<<<< HEAD
	"instructions": {
		"numerals": {
			"1": "1st",
			"2": "2nd",
			"3": "3rd",
			"4": "4th",
			"5": "5th",
			"6": "6th",
			"7": "7th",
			"8": "8th",
			"9": "9th",
			"10": "10th"
		},
		"directions": {
			"north": "north",
			"northeast": "northeast",
			"east": "east",
			"southeast": "southeast",
			"south": "south",
			"southwest": "southwest",
			"west": "west",
			"northwest": "northwest"
		},
		"turn_maneuvers": {
			"left": "left",
			"right": "right",
			"sharp_left": "sharp left",
			"sharp_right": "sharp right",
			"slight_left": "slight left",
			"slight_right": "slight right",
			"straight": "straight",
			"uturn": "U-turn"
		},
		"actions": {
			"arrive": {
           		 	"default": {
		                "default": "Arrive at your destination",
						"name": "Arrive at {way_name}"
                	},
					"left": {
						"default": "Arrive at your destination, on the left",
						"name": "Arrive at {way_name}, on the left"
					},
					"right": {
						"default": "Arrive at your destination, on the right",
						"name": "Arrive at {way_name}, on the right"
					},
					"straight": {
						"default": "Arrive at your destination, straight ahead",
						"name": "Arrive at {way_name}, straight ahead"
					}
			},          
			"depart": {
				"default": {
					"default": "Head {direction}",
					"name": "Head {direction} on {way_name}"
				}
			},
			"roundabout": {
				"default": {
					"exit": {
						"default": "Enter the roundabout and take the {exit_number} exit",
						"name": "Enter the roundabout and take the {exit_number} exit onto {way_name}"
					},
					"default": {
						"default": "Enter the roundabout",
						"name": "Enter the roundabout and exit onto {way_name}"
					}
				}
			},
			"turn": {
				"default": {
					"default": "Turn {turn_maneuver}",
					"name": "Turn {turn_maneuver} onto {way_name}"
				}
			},
			"continue": {
				"default": {
					"default": "Continue {turn_maneuver}",
					"name": "Continue {turn_maneuver} onto {way_name}"
				},
				"uturn": {
					"default": "Make a U-turn",
					"name": "Make a U-turn onto {way_name}"
				}
			},
			"keep": {
				"default": {
					"default": "Keep {turn_maneuver}",
					"name": "Keep {turn_maneuver} onto {way_name}"
				}
			},
            "pt": {
				"start": {
					"default": "Enter {name}",
					"headsign": "Enter {name} headed for {headsign}"
				},
				"transfer": {
					"default": "Change to {name}",
					"headsign": "Change to {name} headed for {headsign}"
				},
                "end": "Exit to {name}"
            }
		}
	}
=======
  "instructions": {
    "numerals": {
      "1": "1st",
      "2": "2nd",
      "3": "3rd",
      "4": "4th",
      "5": "5th",
      "6": "6th",
      "7": "7th",
      "8": "8th",
      "9": "9th",
      "10": "10th"
    },
    "directions": {
      "north": "north",
      "northeast": "northeast",
      "east": "east",
      "southeast": "southeast",
      "south": "south",
      "southwest": "southwest",
      "west": "west",
      "northwest": "northwest"
    },
    "turn_maneuvers": {
      "left": "left",
      "right": "right",
      "sharp_left": "sharp left",
      "sharp_right": "sharp right",
      "slight_left": "slight left",
      "slight_right": "slight right",
      "straight": "straight",
      "uturn": "U-turn"
    },
    "actions": {
      "arrive": {
        "default": {
          "default": "Arrive at your destination",
          "name": "Arrive at {way_name}"
        },
        "left": {
          "default": "Arrive at your destination, on the left",
          "name": "Arrive at {way_name}, on the left"
        },
        "right": {
          "default": "Arrive at your destination, on the right",
          "name": "Arrive at {way_name}, on the right"
        },
        "straight": {
          "default": "Arrive at your destination, straight ahead",
          "name": "Arrive at {way_name}, straight ahead"
        }
      },
      "depart": {
        "default": {
          "default": "Head {direction}",
          "name": "Head {direction} on {way_name}"
        }
      },
      "roundabout": {
        "default": {
          "exit": {
            "default": "Enter the roundabout and take the {exit_number} exit",
            "name": "Enter the roundabout and take the {exit_number} exit onto {way_name}"
          },
          "default": {
            "default": "Enter the roundabout",
            "name": "Enter the roundabout and exit onto {way_name}"
          }
        }
      },
      "turn": {
        "default": {
          "default": "Turn {turn_maneuver}",
          "name": "Turn {turn_maneuver} onto {way_name}"
        }
      },
      "continue": {
        "default": {
          "default": "Continue {turn_maneuver}",
          "name": "Continue {turn_maneuver} onto {way_name}"
        },
        "uturn": {
          "default": "Make a U-turn",
          "name": "Make a U-turn onto {way_name}"
        }
      },
      "keep": {
        "default": {
          "default": "Keep {turn_maneuver}",
          "name": "Keep {turn_maneuver} onto {way_name}"
        }
      }
    }
  }
>>>>>>> 5baf15df
}<|MERGE_RESOLUTION|>--- conflicted
+++ resolved
@@ -1,111 +1,4 @@
 {
-<<<<<<< HEAD
-	"instructions": {
-		"numerals": {
-			"1": "1st",
-			"2": "2nd",
-			"3": "3rd",
-			"4": "4th",
-			"5": "5th",
-			"6": "6th",
-			"7": "7th",
-			"8": "8th",
-			"9": "9th",
-			"10": "10th"
-		},
-		"directions": {
-			"north": "north",
-			"northeast": "northeast",
-			"east": "east",
-			"southeast": "southeast",
-			"south": "south",
-			"southwest": "southwest",
-			"west": "west",
-			"northwest": "northwest"
-		},
-		"turn_maneuvers": {
-			"left": "left",
-			"right": "right",
-			"sharp_left": "sharp left",
-			"sharp_right": "sharp right",
-			"slight_left": "slight left",
-			"slight_right": "slight right",
-			"straight": "straight",
-			"uturn": "U-turn"
-		},
-		"actions": {
-			"arrive": {
-           		 	"default": {
-		                "default": "Arrive at your destination",
-						"name": "Arrive at {way_name}"
-                	},
-					"left": {
-						"default": "Arrive at your destination, on the left",
-						"name": "Arrive at {way_name}, on the left"
-					},
-					"right": {
-						"default": "Arrive at your destination, on the right",
-						"name": "Arrive at {way_name}, on the right"
-					},
-					"straight": {
-						"default": "Arrive at your destination, straight ahead",
-						"name": "Arrive at {way_name}, straight ahead"
-					}
-			},          
-			"depart": {
-				"default": {
-					"default": "Head {direction}",
-					"name": "Head {direction} on {way_name}"
-				}
-			},
-			"roundabout": {
-				"default": {
-					"exit": {
-						"default": "Enter the roundabout and take the {exit_number} exit",
-						"name": "Enter the roundabout and take the {exit_number} exit onto {way_name}"
-					},
-					"default": {
-						"default": "Enter the roundabout",
-						"name": "Enter the roundabout and exit onto {way_name}"
-					}
-				}
-			},
-			"turn": {
-				"default": {
-					"default": "Turn {turn_maneuver}",
-					"name": "Turn {turn_maneuver} onto {way_name}"
-				}
-			},
-			"continue": {
-				"default": {
-					"default": "Continue {turn_maneuver}",
-					"name": "Continue {turn_maneuver} onto {way_name}"
-				},
-				"uturn": {
-					"default": "Make a U-turn",
-					"name": "Make a U-turn onto {way_name}"
-				}
-			},
-			"keep": {
-				"default": {
-					"default": "Keep {turn_maneuver}",
-					"name": "Keep {turn_maneuver} onto {way_name}"
-				}
-			},
-            "pt": {
-				"start": {
-					"default": "Enter {name}",
-					"headsign": "Enter {name} headed for {headsign}"
-				},
-				"transfer": {
-					"default": "Change to {name}",
-					"headsign": "Change to {name} headed for {headsign}"
-				},
-                "end": "Exit to {name}"
-            }
-		}
-	}
-=======
   "instructions": {
     "numerals": {
       "1": "1st",
@@ -197,8 +90,18 @@
           "default": "Keep {turn_maneuver}",
           "name": "Keep {turn_maneuver} onto {way_name}"
         }
+      },
+      "pt": {
+        "start": {
+          "default": "Enter {name}",
+          "headsign": "Enter {name} headed for {headsign}"
+        },
+        "transfer": {
+          "default": "Change to {name}",
+          "headsign": "Change to {name} headed for {headsign}"
+        },
+        "end": "Exit to {name}"
       }
     }
   }
->>>>>>> 5baf15df
 }