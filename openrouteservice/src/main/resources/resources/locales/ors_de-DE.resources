--- conflicted
+++ resolved
@@ -1,113 +1,4 @@
 {
-<<<<<<< HEAD
-	"instructions": {
-		"numerals": {
-			"1": "erste",
-			"2": "zweite",
-			"3": "dritte",
-			"4": "vierte",
-			"5": "funfte",
-			"6": "sechste",
-			"7": "siebente",
-			"8": "achte",
-			"9": "neunte",
-			"10": "zehnte"
-		},
-		"directions": {
-			"north": "nördlich",
-			"northeast": "nordöstlich",
-			"east": "östlich",
-			"southeast": "südöstlich",
-			"south": "südlich",
-			"southwest": "südwestlich",
-			"west": "westlich",
-			"northwest": "nordwestlich"
-		},
-		"turn_maneuvers": {
-			"left": "links",
-			"right": "rechts",
-			"sharp_left": "scharf links",
-			"sharp_right": "scharf rechts",
-			"slight_left": "leicht links",
-			"slight_right": "leicht rechts",
-			"straight": "geradeaus",
-			"uturn": "Kehrtwendung"
-		},
-		"actions": {
-			"arrive": {
-           		 	"default": {
-		                "default": "Ziel erreicht",
-						"name": "Sie erreichen {way_name}"
-                	},
-					"left": {
-						"default": "Ziel erreicht (links)",
-						"name": "Sie erreichen {way_name} (links)"
-					},
-					"right": {
-						"default": "Ziel erreicht (rechts)",
-						"name": "Sie erreichen {way_name} (rechts)"
-					},
-					"straight": {
-						"default": "Ziel erreicht (geradeaus)",
-						"name": "Sie erreichen {way_name} (geradeaus)"
-					}
-			},        
-			"depart": {
-				"default": {
-					"default": "Weiter {direction}",
-					"name": "Weiter {direction} auf {way_name}"
-				}
-			},
-			"roundabout": {
-				"default": {
-					"exit": {
-						"default": "Fahren Sie in den Kreisverkehr und nehmen die {exit_number} Ausfahrt",
-						"name": "Fahren Sie in den Kreisverkehr und verlassen ihn an der {exit_number} Ausfahrt in {way_name}"
-					},
-					"default": {
-						"default": "Fahren Sie in den Kreisverkehr",
-						"name": "Fahren Sie in den Kreisverkehr und verlassen ihn in {way_name}"
-					}
-				}
-			},
-			"turn": {
-				"default": {
-					"default": "Biegen Sie {turn_maneuver} ab",
-					"name": "Biegen Sie {turn_maneuver} auf {way_name} ab"
-				}
-			},
-			"continue": {
-				"default": {
-					"default": "Weiter {turn_maneuver}",
-					"name": "Weiter {turn_maneuver} auf {way_name}"
-				},
-				"uturn": {
-					"default": "Eine Kehrtwendung vollziehen",
-					"name": "Eine Kehrtwendung auf {way_name} vollziehen"
-				}
-			},
-			"keep": {
-				"default": {
-					"default": "{turn_maneuver} halten",
-					"name": "{turn_maneuver} halten auf {way_name}"
-				}
-			},
-			"pt": {
-				"start": {
-					"default": "Einsteigen in {name}",
-					"headsign": "Einsteigen in {name} nach {headsign}"
-				},
-				"transfer": {
-					"default": "Umsteigen in {name}",
-					"headsign": "Umsteigen in {name} nach {headsign}"
-				},
-				"end": "Exit to {name}"
-			},
-			"start": {
-			}
-		}
-	}
-=======
   "instructions": {
     "numerals": {
       "1": "erste",
@@ -199,8 +90,18 @@
           "default": "{turn_maneuver} halten",
           "name": "{turn_maneuver} halten auf {way_name}"
         }
+      },
+      "pt": {
+        "start": {
+          "default": "Einsteigen in {name}",
+          "headsign": "Einsteigen in {name} nach {headsign}"
+        },
+        "transfer": {
+          "default": "Umsteigen in {name}",
+          "headsign": "Umsteigen in {name} nach {headsign}"
+        },
+        "end": "Exit to {name}"
       }
     }
   }
->>>>>>> 5baf15df
 }