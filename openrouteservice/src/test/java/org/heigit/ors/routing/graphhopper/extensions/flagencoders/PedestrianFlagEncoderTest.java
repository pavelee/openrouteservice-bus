/*
 * This file is part of Openrouteservice.
 *
 * Openrouteservice is free software; you can redistribute it and/or modify it under the terms of the
 * GNU Lesser General Public License as published by the Free Software Foundation; either version 2.1
 * of the License, or (at your option) any later version.
 *
 * This library is distributed in the hope that it will be useful, but WITHOUT ANY WARRANTY;
 * without even the implied warranty of MERCHANTABILITY or FITNESS FOR A PARTICULAR PURPOSE.
 * See the GNU Lesser General Public License for more details.
 *
 * You should have received a copy of the GNU Lesser General Public License along with this library;
 * if not, see <https://www.gnu.org/licenses/>.
 */

package org.heigit.ors.routing.graphhopper.extensions.flagencoders;

import com.graphhopper.reader.ReaderRelation;
import com.graphhopper.reader.ReaderWay;
import com.graphhopper.routing.profiles.BooleanEncodedValue;
import com.graphhopper.routing.util.EncodingManager;
import com.graphhopper.routing.util.PriorityCode;
import com.graphhopper.routing.weighting.FastestWeighting;
import com.graphhopper.routing.weighting.PriorityWeighting;
import com.graphhopper.routing.weighting.TurnWeighting;
import com.graphhopper.storage.IntsRef;
import org.heigit.ors.routing.graphhopper.extensions.ORSDefaultFlagEncoderFactory;
import org.junit.Before;
import org.junit.Ignore;
import org.junit.Test;

import java.util.TreeMap;

import static org.junit.Assert.*;

public class PedestrianFlagEncoderTest {
    private final EncodingManager encodingManager = EncodingManager.create(
            new ORSDefaultFlagEncoderFactory(),
            FlagEncoderNames.PEDESTRIAN_ORS + "|conditional_access=true", // Added conditional access for testTimeDependent()
            4
    );
    private final PedestrianFlagEncoder flagEncoder;
    private final BooleanEncodedValue roundaboutEnc = encodingManager.getBooleanEncodedValue("roundabout");
    private ReaderWay way;
    // TODO: Refactor the design of this test class to make more sense. Currently, the member variable 'way' is
    // TODO: modified in methods like 'generatePedestrianWay' or 'generateFerryWay', but also returned by this methods
    // TODO: only to re-assign the return value to the member variable at the call sites of the methods. This is quite
    // TODO: confusing and a potential source of subtle bugs.

    public PedestrianFlagEncoderTest() {
        flagEncoder = (PedestrianFlagEncoder)encodingManager.getEncoder(FlagEncoderNames.PEDESTRIAN_ORS);
    }

    @Before
    public void initWay() {
        way = new ReaderWay(1);
    }

    private ReaderWay generatePedestrianWay() {
        way.setTag("highway", "path");
        return way;
    }

    private ReaderWay generateFerryWay() {
        way.setTag("route", "ferry");
        way.setTag("estimated_distance", 20000);
        way.setTag("duration:seconds", "1800");
        return way;
    }

    @Test
    public void rejectDifficultSacScale() {
        way = generatePedestrianWay();
        way.setTag("sac_scale", "alpine_hiking");

        // TODO GH0.10: assertEquals(0, flagEncoder.acceptWay(way));
        assertTrue(flagEncoder.getAccess(way).canSkip());
    }

    @Test
    public void noTurnRestrictions() {
        assertFalse(flagEncoder.isTurnRestricted(1));
    }

    @Test
    public void noTurnCost() {
        assertEquals(0, flagEncoder.getTurnCost(1), 0.0);
    }

    @Test
    public void allwaysNoTurnFlags() {
        assertEquals(0.0, flagEncoder.getTurnFlags(false, 1.0), 0.0);
    }

    @Test
    public void handleRelationTags() {
        ReaderRelation rel = new ReaderRelation(1);

        rel.setTag("route", "ferry");
        // TODO GH0.10: assertEquals(PriorityCode.AVOID_IF_POSSIBLE.getValue(), flagEncoder.handleRelationTags(rel, 0));
        assertEquals(PriorityCode.AVOID_IF_POSSIBLE.getValue(), flagEncoder.handleRelationTags(0, rel));
    }

    @Test
    public void testRejectWay() {
        // TODO GH0.10: assertEquals(0, flagEncoder.handleWayTags(way, 0, 0));
        assertTrue(flagEncoder.getAccess(way).canSkip());
    }

    @Test
    public void testFerryFlags() {
        way = generateFerryWay();
        // TODO GH0.10: assertEquals(635, flagEncoder.handleWayTags(way, 3, 0));
        IntsRef flags = flagEncoder.handleWayTags(encodingManager.createEdgeFlags(), way,
                EncodingManager.Access.FERRY, 0);
        assertEquals(20, flagEncoder.getSpeed(flags), 0.01); // TODO should use AbstractFlagEncoder.SHORT_TRIP_FERRY_SPEED
    }

    @Test
    public void testPlatformFlags() {
        way.setTag("railway", "platform");
        // TODO GH0.10: assertEquals(1, flagEncoder.acceptWay(way));
        assertTrue(flagEncoder.getAccess(way).isWay());

        way.setTag("railway", "track");
        // TODO GH0.10: assertEquals(0, flagEncoder.acceptWay(way));
        assertTrue(flagEncoder.getAccess(way).canSkip());
    }

    @Test
    public void testPierFlags() {
        way.setTag("man_made", "pier");
        // TODO GH0.10: assertEquals(1, flagEncoder.acceptWay(way));
        assertTrue(flagEncoder.getAccess(way).isWay());

        way.setTag("man_made", "not_a_pier");
        // TODO GH0.10: assertEquals(0, flagEncoder.acceptWay(way));
        assertTrue(flagEncoder.getAccess(way).canSkip());
    }

    @Test
    public void testHikingFlags() {
        way = generatePedestrianWay();
        way.setTag("sac_scale", "hiking");
        // TODO GH0.10: assertEquals(683, flagEncoder.handleWayTags(way, 1, 0));
        assertEquals(PriorityCode.PREFER.getValue(), flagEncoder.handlePriority(way, 0));

        way.setTag("highway", "living_street");
        // TODO GH0.10: assertEquals(683, flagEncoder.handleWayTags(way, 1, 0));
        assertEquals(PriorityCode.PREFER.getValue(), flagEncoder.handlePriority(way, 0));
    }

    @Test
    public void testDesignatedFootwayPriority() {
        way.setTag("highway", "secondary");
        // TODO GH0.10: assertEquals(299, flagEncoder.handleWayTags(way, 1, 0));
        assertEquals(PriorityCode.REACH_DEST.getValue(), flagEncoder.handlePriority(way, 0));

        way.setTag("foot", "designated");
        // TODO GH0.10: assertEquals(683, flagEncoder.handleWayTags(way, 1, 0));
        assertEquals(PriorityCode.PREFER.getValue(), flagEncoder.handlePriority(way, 0));
    }

    @Test
    public void testAvoidWaysWithoutSidewalks() {
        way.setTag("highway", "primary");
        // TODO GH0.10: assertEquals(171, flagEncoder.handleWayTags(way, 1, 0));
        assertEquals(PriorityCode.AVOID_AT_ALL_COSTS.getValue(), flagEncoder.handlePriority(way, 0));
        way.setTag("sidewalk", "both");
        // TODO GH0.10: assertEquals(555, flagEncoder.handleWayTags(way, 1, 0));
        assertEquals(PriorityCode.UNCHANGED.getValue(), flagEncoder.handlePriority(way, 0));
        way.setTag("sidewalk", "none");
        // TODO GH0.10: assertEquals(171, flagEncoder.handleWayTags(way, 1, 0));
        assertEquals(PriorityCode.AVOID_AT_ALL_COSTS.getValue(), flagEncoder.handlePriority(way, 0));
    }

    @Test
    public void testAcceptWayFerry() {
        way = generateFerryWay();
        // TODO GH0.10: assertEquals(3, flagEncoder.acceptWay(way));
        assertTrue(flagEncoder.getAccess(way).isFerry());
    }

    @Test
    public void testAcceptFootway() {
        way = generatePedestrianWay();
        way.setTag("foot", "yes");
        // TODO GH0.10: assertEquals(1, flagEncoder.acceptWay(way));
        assertTrue(flagEncoder.getAccess(way).isWay());
        way.setTag("foot", "designated");
        // TODO GH0.10: assertEquals(1, flagEncoder.acceptWay(way));
        assertTrue(flagEncoder.getAccess(way).isWay());
        way.setTag("foot", "official");
        // TODO GH0.10: assertEquals(1, flagEncoder.acceptWay(way));
        assertTrue(flagEncoder.getAccess(way).isWay());
        way.setTag("foot", "permissive");
        // TODO GH0.10: assertEquals(1, flagEncoder.acceptWay(way));
        assertTrue(flagEncoder.getAccess(way).isWay());
    }

    @Test
    public void testRejectRestrictedFootway() {
        way = generatePedestrianWay();
        way.setTag("foot", "no");
        // TODO GH0.10: assertEquals(0, flagEncoder.acceptWay(way));
        assertTrue(flagEncoder.getAccess(way).canSkip());
        way.setTag("foot", "private");
        // TODO GH0.10: assertEquals(0, flagEncoder.acceptWay(way));
        assertTrue(flagEncoder.getAccess(way).canSkip());
        way.setTag("foot", "restricted");
        // TODO GH0.10: assertEquals(0, flagEncoder.acceptWay(way));
        assertTrue(flagEncoder.getAccess(way).canSkip());
        way.setTag("foot", "military");
        // TODO GH0.10: assertEquals(0, flagEncoder.acceptWay(way));
        assertTrue(flagEncoder.getAccess(way).canSkip());
        way.setTag("foot", "emergency");
        // TODO GH0.10: assertEquals(0, flagEncoder.acceptWay(way));
        assertTrue(flagEncoder.getAccess(way).canSkip());

        way.removeTag("foot");
        way.setTag("access", "no");
        // TODO GH0.10: assertEquals(0, flagEncoder.acceptWay(way));
        assertTrue(flagEncoder.getAccess(way).canSkip());
        way.setTag("access", "private");
        // TODO GH0.10: assertEquals(0, flagEncoder.acceptWay(way));
        assertTrue(flagEncoder.getAccess(way).canSkip());
        way.setTag("access", "restricted");
        // TODO GH0.10: assertEquals(0, flagEncoder.acceptWay(way));
        assertTrue(flagEncoder.getAccess(way).canSkip());
        way.setTag("access", "military");
        // TODO GH0.10: assertEquals(0, flagEncoder.acceptWay(way));
        assertTrue(flagEncoder.getAccess(way).canSkip());
        way.setTag("access", "emergency");
        // TODO GH0.10: assertEquals(0, flagEncoder.acceptWay(way));
        assertTrue(flagEncoder.getAccess(way).canSkip());
    }

    @Test
    public void testAcceptSidewalks() {
        way.setTag("highway", "secondary");
        way.setTag("sidewalk", "both");
        // TODO GH0.10: assertEquals(1, flagEncoder.acceptWay(way));
        assertTrue(flagEncoder.getAccess(way).isWay());
        way.setTag("sidewalk", "left");
        // TODO GH0.10: assertEquals(1, flagEncoder.acceptWay(way));
        assertTrue(flagEncoder.getAccess(way).isWay());
        way.setTag("sidewalk", "right");
        // TODO GH0.10: assertEquals(1, flagEncoder.acceptWay(way));
        assertTrue(flagEncoder.getAccess(way).isWay());
        way.setTag("sidewalk", "yes");
        // TODO GH0.10: assertEquals(1, flagEncoder.acceptWay(way));
        assertTrue(flagEncoder.getAccess(way).isWay());
    }

    @Test
    public void testRejectMotorways() {
        way.setTag("highway", "motorway");
        // TODO GH0.10: assertEquals(0, flagEncoder.acceptWay(way));
        assertTrue(flagEncoder.getAccess(way).canSkip());
        way.setTag("highway", "motorway_link");
        // TODO GH0.10: assertEquals(0, flagEncoder.acceptWay(way));
        assertTrue(flagEncoder.getAccess(way).canSkip());
    }

    @Test
    public void testRejectMotorRoad() {
        way = generatePedestrianWay();
        way.setTag("motorroad", "yes");
        // TODO GH0.10: assertEquals(0, flagEncoder.acceptWay(way));
        assertTrue(flagEncoder.getAccess(way).canSkip());
    }

    @Test
    public void testDefaultFords() {
        way = generatePedestrianWay();
        way.setTag("ford", "yes");
        // TODO GH0.10: assertEquals(0, flagEncoder.acceptWay(way));
        assertTrue(flagEncoder.getAccess(way).canSkip());
    }

    @Test
    public void testTunnelValues() {
        TreeMap<Double, Integer> priorityMap = new TreeMap<>();
        way.setTag("highway", "residential");
        way.setTag("tunnel", "yes");
        way.setTag("sidewalk", "no");
        flagEncoder.assignSafeHighwayPriority(way, priorityMap);
        assertEquals((Integer)PriorityCode.AVOID_IF_POSSIBLE.getValue(), priorityMap.lastEntry().getValue());

        way.setTag("sidewalk", "both");
        flagEncoder.assignSafeHighwayPriority(way, priorityMap);
        assertEquals((Integer)PriorityCode.UNCHANGED.getValue(), priorityMap.lastEntry().getValue());
    }

    @Test
    public void testBicyclePathPriority(){
        way.setTag("highway", "path");
        // TODO GH0.10: assertEquals(683, flagEncoder.handleWayTags(way, 1, 0));
        assertEquals(PriorityCode.PREFER.getValue(), flagEncoder.handlePriority(way, 0));
        way.setTag("bicycle", "official");
        // TODO GH0.10: assertEquals(427, flagEncoder.handleWayTags(way, 1, 0));
        assertEquals(PriorityCode.AVOID_IF_POSSIBLE.getValue(), flagEncoder.handlePriority(way, 0));
        way.setTag("bicycle", "designated");
        // TODO GH0.10: assertEquals(427, flagEncoder.handleWayTags(way, 1, 0));
        assertEquals(PriorityCode.AVOID_IF_POSSIBLE.getValue(), flagEncoder.handlePriority(way, 0));
        way.setTag("bicycle", "permissive");
        // TODO GH0.10: assertEquals(683, flagEncoder.handleWayTags(way, 1, 0));
        assertEquals(PriorityCode.PREFER.getValue(), flagEncoder.handlePriority(way, 0));
    }

    @Ignore // TODO: What is this test meant to test?
    @Test
    public void testSpeed() {
        // TODO GH0.10: assertEquals(5.0, flagEncoder.getSpeed(683), 0.0);
        // TODO GH0.10: assertEquals(20.0, flagEncoder.getSpeed(635), 0.0);
        fail("TODO: find out how to test this.");
    }

    @Test
    public void testSupports() {
        assertTrue(flagEncoder.supports(PriorityWeighting.class));
        assertFalse(flagEncoder.supports(TurnWeighting.class));
    }

    @Ignore // TODO: What is this test meant to test?
    @Test
    public void getWeighting() {
        fail("TODO: find out how to test this.");
// TODO GH0.10:
//        assertEquals(0.714, flagEncoder.getDouble(683, FlagEncoderKeys.PRIORITY_KEY), 0.001);
//        boolean throwsError = false;
//        try {
//            // Only priority weighting allowed
//            flagEncoder.getDouble(683, 1);
//        } catch (UnsupportedOperationException e) {
//            throwsError = true;
//        }
//
//        assertTrue(throwsError);
    }

<<<<<<< HEAD
    /**
     * Test the routing of a pedestrian way with time restrictions.
     * An encoding manager with conditional access activated must be used.
     */
    @Test
    public void testTimeDependent(){
        assertTrue(encodingManager.hasConditionalAccess());

        way = generatePedestrianWay();
        way.setTag("access:conditional", "no @ (15:00-19:30)");

        assertTrue(flagEncoder.getAccess(way).isConditional());
=======
    @Test
    public void acceptLockGateFootAllowed() {
        way.setTag("waterway", "lock_gate");
        way.setTag("foot", "yes");

        assertTrue(flagEncoder.getAccess(way).isWay());
    }

    @Test
    public void rejectLockGateFootAccessMissing() {
        way.setTag("waterway", "lock_gate");

        assertTrue(flagEncoder.getAccess(way).canSkip());
    }

    @Test
    public void rejectLockGateFootForbidden() {
        way.setTag("waterway", "lock_gate");
        way.setTag("foot", "no");

        assertTrue(flagEncoder.getAccess(way).canSkip());
>>>>>>> daa6741d
    }

}<|MERGE_RESOLUTION|>--- conflicted
+++ resolved
@@ -339,7 +339,6 @@
 //        assertTrue(throwsError);
     }
 
-<<<<<<< HEAD
     /**
      * Test the routing of a pedestrian way with time restrictions.
      * An encoding manager with conditional access activated must be used.
@@ -352,7 +351,8 @@
         way.setTag("access:conditional", "no @ (15:00-19:30)");
 
         assertTrue(flagEncoder.getAccess(way).isConditional());
-=======
+    }
+
     @Test
     public void acceptLockGateFootAllowed() {
         way.setTag("waterway", "lock_gate");
@@ -374,7 +374,6 @@
         way.setTag("foot", "no");
 
         assertTrue(flagEncoder.getAccess(way).canSkip());
->>>>>>> daa6741d
     }
 
 }