<!--
  ~ /*
  ~  *
  ~  *  *  Licensed to GIScience Research Group, Heidelberg University (GIScience)
  ~  *  *
  ~  *  *   http://www.giscience.uni-hd.de
  ~  *  *   http://www.heigit.org
  ~  *  *
  ~  *  *  under one or more contributor license agreements. See the NOTICE file
  ~  *  *  distributed with this work for additional information regarding copyright
  ~  *  *  ownership. The GIScience licenses this file to you under the Apache License,
  ~  *  *  Version 2.0 (the "License"); you may not use this file except in compliance
  ~  *  *  with the License. You may obtain a copy of the License at
  ~  *  *
  ~  *  *       http://www.apache.org/licenses/LICENSE-2.0
  ~  *  *
  ~  *  *  Unless required by applicable law or agreed to in writing, software
  ~  *  *  distributed under the License is distributed on an "AS IS" BASIS,
  ~  *  *  WITHOUT WARRANTIES OR CONDITIONS OF ANY KIND, either express or implied.
  ~  *  *  See the License for the specific language governing permissions and
  ~  *  *  limitations under the License.
  ~  *
  ~  */
  -->

<project xmlns="http://maven.apache.org/POM/4.0.0"
         xmlns:xsi="http://www.w3.org/2001/XMLSchema-instance"
         xsi:schemaLocation="http://maven.apache.org/POM/4.0.0 http://maven.apache.org/xsd/maven-4.0.0.xsd">

    <modelVersion>4.0.0</modelVersion>
    <groupId>org.heigit.ors</groupId>
    <artifactId>openrouteservice</artifactId>
    <version>7.0.1</version>
    <packaging>war</packaging>
    <name>openrouteservice</name>
    <url>openrouteservice.org</url>
    <inceptionYear>2008</inceptionYear>
    <issueManagement>
        <system>GitHub</system>
        <url>https://github.com/GIScience/openrouteservice/issues</url>
    </issueManagement>
    <properties>
        <java.version>11</java.version>
        <maven.compiler.source>${java.version}</maven.compiler.source>
        <maven.compiler.target>${java.version}</maven.compiler.target>
        <project.build.sourceEncoding>UTF-8</project.build.sourceEncoding>
        <project.reporting.outputEncoding>UTF-8</project.reporting.outputEncoding>
        <project.timestamp>${maven.build.timestamp}</project.timestamp>
        <maven.build.timestamp.format>yyyy-MM-dd'T'HH:mm:ss'Z'</maven.build.timestamp.format>
        <geotools.version>27.2</geotools.version>
        <slf4j.version>2.0.6</slf4j.version>
        <log4j.version>2.19.0</log4j.version>
        <kafka.version>3.4.0</kafka.version>
        <fasterxml.jackson.version>2.14.2</fasterxml.jackson.version>
        <sonar.projectKey>GIScience_openrouteservice</sonar.projectKey>
        <sonar.organization>giscience</sonar.organization>
        <sonar.host.url>https://sonarcloud.io</sonar.host.url>
        <sonar.coverage.jacoco.xmlReportPaths>${project.build.directory}/site/jacoco/jacoco.xml
        </sonar.coverage.jacoco.xmlReportPaths>
    </properties>
    <scm>
        <url>git@github.com:GIScience/openrouteservice.git</url>
        <connection>git@github.com:GIScience/openrouteservice.git</connection>
        <developerConnection>git@github.com:GIScience/openrouteservice.git</developerConnection>
    </scm>
    <parent>
        <groupId>org.springframework.boot</groupId>
        <artifactId>spring-boot-starter-parent</artifactId>
        <version>2.3.5.RELEASE</version>
    </parent>
    <build>
        <finalName>ors</finalName>
        <sourceDirectory>src/main/java</sourceDirectory>
        <resources>
            <resource>
                <directory>src/main/resources</directory>
                <includes>
                    <include>resources/locales/*.resources</include>
                    <include>logs/*</include>
                    <include>resources/version.properties</include>
                    <include>application.properties</include>
                    <include>resources/services/locations/categories.txt</include>
                    <include>resources/services/routing/speed_limits/*.*</include>
                    <include>META-INF/services/*.*</include>
                    <include>app.config*</include>
                    <include>ors-config*.json</include>
                </includes>
                <filtering>true</filtering>
            </resource>
        </resources>
        <testResources>
            <testResource>
                <directory>../openrouteservice-api-tests/conf</directory>
                <includes>
                    <include>ors-config-test.json</include>
                </includes>
                <filtering>true</filtering>
            </testResource>
        </testResources>
        <plugins>
            <plugin>
                <groupId>org.apache.maven.plugins</groupId>
                <artifactId>maven-enforcer-plugin</artifactId>
                <version>3.2.1</version>
                <executions>
                    <execution>
                        <id>enforce-maven</id>
                        <goals>
                            <goal>enforce</goal>
                        </goals>
                        <configuration>
                            <rules>
                                <requireMavenVersion>
                                    <version>3.6</version>
                                </requireMavenVersion>
                            </rules>
                        </configuration>
                    </execution>
                </executions>
            </plugin>
            <plugin>
                <!-- Java 11 upgrade -->
                <groupId>org.codehaus.mojo</groupId>
                <artifactId>versions-maven-plugin</artifactId>
                <configuration>
                    <generateBackupPoms>false</generateBackupPoms>
                </configuration>
            </plugin>
            <plugin>
                <groupId>org.apache.maven.plugins</groupId>
                <artifactId>maven-antrun-plugin</artifactId>
                <version>1.8</version>
                <executions>
                    <execution>
                        <phase>package</phase>
                        <goals>
                            <goal>run</goal>
                        </goals>
                        <configuration>
                            <target>
                                <echo>Creating version file</echo>
                                <copy file="${basedir}/target/${project.build.finalName}/WEB-INF/classes/resources/version.properties"
                                      tofile="${basedir}/target/version.properties"/>
                            </target>
                        </configuration>
                    </execution>
                </executions>
            </plugin>
            <plugin>
                <groupId>org.apache.maven.plugins</groupId>
                <artifactId>maven-compiler-plugin</artifactId>
                <version>3.10.1</version>
            </plugin>
            <plugin>
                <groupId>org.apache.maven.plugins</groupId>
                <artifactId>maven-war-plugin</artifactId>
                <version>3.3.2</version>
                <configuration>
                    <warSourceDirectory>WebContent</warSourceDirectory>
                    <webXml>WebContent/WEB-INF/web.xml</webXml>
                    <failOnMissingWebXml>false</failOnMissingWebXml>
                </configuration>
            </plugin>
            <plugin>
                <groupId>org.apache.tomcat.maven</groupId>
                <artifactId>tomcat7-maven-plugin</artifactId>
                <version>2.2</version>
                <configuration>
                    <path>/${project.build.finalName}</path>
                    <port>8082</port>
                    <addContextWarDependencies>true</addContextWarDependencies>
                    <addWarDependenciesInClassloader>true</addWarDependenciesInClassloader>
                    <warSourceDirectory>${project.build.directory}/${project.build.finalName}/</warSourceDirectory>
                    <uriEncoding>utf-8</uriEncoding>
                </configuration>
                <dependencies>
                    <dependency>
                        <groupId>org.apache.tomcat.embed</groupId>
                        <artifactId>tomcat-embed-core</artifactId>
                        <version>7.0.107</version>
                    </dependency>
                </dependencies>
                <executions>
                    <execution>
                        <id>start-tomcat</id>
                        <phase>pre-integration-test</phase>
                        <goals>
                            <goal>run-war-only</goal>
                        </goals>
                        <configuration>
                            <fork>true</fork>
                        </configuration>
                    </execution>
                    <execution>
                        <id>stop-tomcat</id>
                        <phase>post-integration-test</phase>
                        <goals>
                            <goal>shutdown</goal>
                        </goals>
                    </execution>
                </executions>
            </plugin>
            <plugin>
                <groupId>org.codehaus.mojo</groupId>
                <artifactId>exec-maven-plugin</artifactId>
                <version>3.1.0</version>
                <executions>
                    <execution>
                        <id>API tests</id>
                        <phase>integration-test</phase>
                        <goals>
                            <goal>exec</goal>
                        </goals>
                        <configuration>
                            <executable>../openrouteservice-api-tests/run_api_tests.sh</executable>
                            <arguments>
                                <argument>
                                    ${user.dir}
                                </argument>
                            </arguments>
                        </configuration>
                    </execution>
                </executions>
            </plugin>
            <plugin>
                <groupId>org.springframework.boot</groupId>
                <artifactId>spring-boot-maven-plugin</artifactId>
                <executions>
                    <execution>
                        <goals>
                            <goal>repackage</goal>
                        </goals>
                    </execution>
                </executions>
            </plugin>
            <plugin><!-- clean up from war:inplace  -->
                <artifactId>maven-clean-plugin</artifactId>
                <version>3.1.0</version>
            </plugin>
            <plugin>
                <groupId>org.apache.maven.plugins</groupId>
                <artifactId>maven-deploy-plugin</artifactId>
                <version>3.0.0-M1</version>
            </plugin>
            <plugin>
                <groupId>org.apache.maven.plugins</groupId>
                <artifactId>maven-jar-plugin</artifactId>
                <version>3.2.0</version>
            </plugin>

            <plugin>
                <groupId>org.apache.maven.plugins</groupId>
                <artifactId>maven-surefire-plugin</artifactId>
                <version>2.22.2</version>
                <configuration>
                    <!--suppress UnresolvedMavenProperty -->
                    <argLine>-Duser.language=en -Duser.region=US -Dillegal-access=permit ${surefireArgLine}</argLine>
                </configuration>
            </plugin>
            <plugin>
                <groupId>org.jacoco</groupId>
                <artifactId>jacoco-maven-plugin</artifactId>
                <version>0.8.8</version>
                <executions>
                    <!-- prepare agent for measuring unit tests -->
                    <execution>
                        <id>prepare-unit-tests</id>
                        <goals>
                            <goal>prepare-agent</goal>
                        </goals>
                        <configuration>
                            <destFile>${sonar.coverage.jacoco.xmlReportPaths}</destFile>
                            <propertyName>surefireArgLine</propertyName>
                        </configuration>
                    </execution>
                    <execution>
                        <id>report</id>
                        <phase>prepare-package</phase>
                        <goals>
                            <goal>report</goal>
                        </goals>
                    </execution>
                </executions>
            </plugin>
        </plugins>
    </build>
    <repositories>
        <repository>
            <!--This will resolve special artifact through our own reopository (https://www.jfrog.com/confluence/display/RTF/Maven+Repository#MavenRepository-ResolvingArtifactsthroughArtifactory).-->
            <id>HeiGIT main</id>
            <name>Central repository for HeiGIT service dependency related artefacts</name>
            <url>https://repo.heigit.org/artifactory/main</url>
        </repository>
        <repository>
            <id>osgeo</id>
            <name>OSGeo Release Repository</name>
            <url>https://repo.osgeo.org/repository/release/</url>
            <snapshots>
                <enabled>false</enabled>
            </snapshots>
            <releases>
                <enabled>true</enabled>
            </releases>
        </repository>
        <repository>
            <!--This will resolve jqwik snapshots-->
            <id>Sonatype Snapshots</id>
            <url>https://s01.oss.sonatype.org/content/repositories/snapshots</url>
        </repository>
    </repositories>
    <dependencies>
        <dependency>
            <groupId>jakarta.annotation</groupId>
            <artifactId>jakarta.annotation-api</artifactId>
        </dependency>

        <dependency>
            <groupId>jakarta.xml.bind</groupId>
            <artifactId>jakarta.xml.bind-api</artifactId>
        </dependency>

        <dependency>
            <groupId>org.glassfish.jaxb</groupId>
            <artifactId>jaxb-runtime</artifactId>
        </dependency>

        <dependency>
            <groupId>org.geotools</groupId>
            <artifactId>gt-main</artifactId>
            <version>${geotools.version}</version>
        </dependency>

        <dependency>
            <groupId>org.geotools</groupId>
            <artifactId>gt-metadata</artifactId>
            <version>${geotools.version}</version>
        </dependency>

        <dependency>
            <groupId>org.geotools</groupId>
            <artifactId>gt-epsg-hsql</artifactId>
            <version>${geotools.version}</version>
        </dependency>

        <dependency>
            <groupId>org.geotools</groupId>
            <artifactId>gt-geojson</artifactId>
            <version>${geotools.version}</version>
        </dependency>

        <dependency>
            <groupId>commons-io</groupId>
            <artifactId>commons-io</artifactId>
            <version>2.11.0</version>
        </dependency>

        <dependency>
            <groupId>org.geotools</groupId>
            <artifactId>gt-swing</artifactId>
            <version>${geotools.version}</version>
        </dependency>

        <dependency>
            <groupId>org.geotools</groupId>
            <artifactId>gt-shapefile</artifactId>
            <version>${geotools.version}</version>
        </dependency>

        <dependency>
            <groupId>org.apache.logging.log4j</groupId>
            <artifactId>log4j</artifactId>
            <type>pom</type>
            <version>${log4j.version}</version>
        </dependency>

        <dependency>
            <groupId>org.apache.logging.log4j</groupId>
            <artifactId>log4j-1.2-api</artifactId>
            <version>${log4j.version}</version>
        </dependency>

        <dependency>
            <groupId>org.apache.logging.log4j</groupId>
            <artifactId>log4j-api</artifactId>
            <version>${log4j.version}</version>
        </dependency>

        <dependency>
            <groupId>org.apache.logging.log4j</groupId>
            <artifactId>log4j-core</artifactId>
            <version>${log4j.version}</version>
        </dependency>

        <dependency>
            <groupId>org.slf4j</groupId>
            <artifactId>slf4j-api</artifactId>
            <version>${slf4j.version}</version>
        </dependency>
        <dependency>
            <groupId>org.slf4j</groupId>
            <artifactId>slf4j-reload4j</artifactId>
            <version>${slf4j.version}</version>
            <scope>runtime</scope>
        </dependency>

        <dependency>
            <groupId>me.tongfei</groupId>
            <artifactId>progressbar</artifactId>
            <version>0.9.5</version>
        </dependency>
        <dependency>
            <groupId>jakarta.servlet</groupId>
            <artifactId>jakarta.servlet-api</artifactId>
            <scope>provided</scope>
        </dependency>

        <dependency>
            <groupId>org.skyscreamer</groupId>
            <artifactId>jsonassert</artifactId>
            <scope>test</scope>
        </dependency>

        <dependency>
            <groupId>com.github.GIScience.graphhopper</groupId>
            <artifactId>graphhopper-core</artifactId>
<<<<<<< HEAD
            <version>v4.1</version>
            <exclusions>
                <exclusion>
                    <groupId>com.fasterxml.jackson.dataformat</groupId>
                    <artifactId>jackson-dataformat-xml</artifactId>
                </exclusion>
            </exclusions>
        </dependency>

        <dependency>
            <groupId>com.github.GIScience.graphhopper</groupId>
            <artifactId>graphhopper-reader-gtfs</artifactId>
            <version>v4.1</version>
=======
            <version>v4.2</version>
>>>>>>> 5e4410c6
            <exclusions>
                <exclusion>
                    <groupId>com.fasterxml.jackson.dataformat</groupId>
                    <artifactId>jackson-dataformat-xml</artifactId>
                </exclusion>
            </exclusions>
        </dependency>

        <dependency>
            <groupId>com.github.GIScience.graphhopper</groupId>
            <artifactId>graphhopper-web-api</artifactId>
<<<<<<< HEAD
            <version>v4.1</version>
=======
            <version>v4.2</version>
>>>>>>> 5e4410c6
            <exclusions>
                <exclusion>
                    <groupId>com.fasterxml.jackson.dataformat</groupId>
                    <artifactId>jackson-dataformat-xml</artifactId>
                </exclusion>
            </exclusions>
        </dependency>

        <!-- remove the comment to enable debugging
        <dependency>
            <groupId>com.graphhopper</groupId>
            <artifactId>graphhopper-core</artifactId>
            <version>4.0-SNAPSHOT</version>
            <exclusions>
                <exclusion>
                    <groupId>com.fasterxml.jackson.dataformat</groupId>
                    <artifactId>jackson-dataformat-xml</artifactId>
                </exclusion>
            </exclusions>
        </dependency>

        <dependency>
            <groupId>com.graphhopper</groupId>
            <artifactId>graphhopper-web-api</artifactId>
            <version>4.0-SNAPSHOT</version>
            <exclusions>
                <exclusion>
                    <groupId>com.fasterxml.jackson.dataformat</groupId>
                    <artifactId>jackson-dataformat-xml</artifactId>
                </exclusion>
            </exclusions>
        </dependency>

        <dependency>
            <groupId>com.graphhopper</groupId>
            <artifactId>graphhopper-reader-gtfs</artifactId>
            <version>4.0-SNAPSHOT</version>
            <exclusions>
                <exclusion>
                    <groupId>com.fasterxml.jackson.dataformat</groupId>
                    <artifactId>jackson-dataformat-xml</artifactId>
                </exclusion>
            </exclusions>
        </dependency>
        -->

        <dependency>
            <groupId>com.typesafe</groupId>
            <artifactId>config</artifactId>
            <version>1.4.1</version>
        </dependency>

        <dependency>
            <groupId>com.zaxxer</groupId>
            <artifactId>HikariCP</artifactId>
        </dependency>

        <!-- https://mvnrepository.com/artifact/org.postgresql/postgresql -->
        <dependency>
            <groupId>org.postgresql</groupId>
            <artifactId>postgresql</artifactId>
            <version>42.5.3</version>
        </dependency>

        <dependency>
            <groupId>net.jqwik</groupId>
            <artifactId>jqwik</artifactId>
            <version>1.6.5</version>
            <scope>test</scope>
        </dependency>

        <dependency>
            <groupId>org.assertj</groupId>
            <artifactId>assertj-core</artifactId>
            <scope>test</scope>
        </dependency>

        <dependency>
            <groupId>org.apache.kafka</groupId>
            <artifactId>kafka_2.13</artifactId>
            <version>${kafka.version}</version>
        </dependency>

        <dependency>
            <groupId>org.apache.kafka</groupId>
            <artifactId>kafka-streams</artifactId>
            <version>${kafka.version}</version>
        </dependency>

        <dependency>
            <groupId>org.apache.kafka</groupId>
            <artifactId>kafka-clients</artifactId>
            <version>${kafka.version}</version>
        </dependency>

        <dependency>
            <groupId>org.apache.curator</groupId>
            <artifactId>curator-test</artifactId>
            <version>5.4.0</version>
        </dependency>

        <!-- Spring dependencies -->
        <dependency>
            <groupId>org.springframework.boot</groupId>
            <artifactId>spring-boot-starter-tomcat</artifactId>
            <version>2.7.8</version>
            <scope>provided</scope>
            <exclusions>
                <exclusion>
                    <groupId>org.springframework.boot</groupId>
                    <artifactId>spring-boot-starter-logging</artifactId>
                </exclusion>
            </exclusions>
        </dependency>
        <dependency>
            <groupId>org.junit.jupiter</groupId>
            <artifactId>junit-jupiter</artifactId>
            <scope>test</scope>
        </dependency>
        <dependency>
            <groupId>org.junit.jupiter</groupId>
            <artifactId>junit-jupiter-engine</artifactId>
            <scope>test</scope>
        </dependency>
        <dependency>
            <groupId>org.junit.jupiter</groupId>
            <artifactId>junit-jupiter-params</artifactId>
            <scope>test</scope>
        </dependency>
        <dependency>
            <groupId>org.springframework.boot</groupId>
            <artifactId>spring-boot-starter-web</artifactId>
            <version>2.7.8</version>
            <exclusions>
                <exclusion>
                    <groupId>org.springframework.boot</groupId>
                    <artifactId>spring-boot-starter-logging</artifactId>
                </exclusion>
            </exclusions>
        </dependency>
        <dependency>
            <groupId>org.springframework.boot</groupId>
            <artifactId>spring-boot-starter-actuator</artifactId>
            <exclusions>
                <exclusion>
                    <groupId>org.springframework.boot</groupId>
                    <artifactId>spring-boot-starter-logging</artifactId>
                </exclusion>
            </exclusions>
        </dependency>
        <dependency>
            <groupId>io.micrometer</groupId>
            <artifactId>micrometer-registry-prometheus</artifactId>
        </dependency>
        <dependency>
            <groupId>io.springfox</groupId>
            <artifactId>springfox-swagger2</artifactId>
            <version>3.0.0</version>
        </dependency>
        <dependency>
            <groupId>com.fasterxml.jackson.datatype</groupId>
            <artifactId>jackson-datatype-jsr310</artifactId>
            <version>${fasterxml.jackson.version}</version>
        </dependency>
        <dependency>
            <groupId>com.fasterxml.jackson.core</groupId>
            <artifactId>jackson-databind</artifactId>
            <version>${fasterxml.jackson.version}</version>
        </dependency>
        <dependency>
            <groupId>com.fasterxml.jackson.core</groupId>
            <artifactId>jackson-core</artifactId>
            <version>${fasterxml.jackson.version}</version>
        </dependency>
        <dependency>
            <groupId>com.fasterxml.jackson.core</groupId>
            <artifactId>jackson-annotations</artifactId>
            <version>${fasterxml.jackson.version}</version>
        </dependency>
    </dependencies>
    <profiles>
        <profile>
            <id>release-sign-artifacts</id>
            <activation>
                <property>
                    <name>performRelease</name>
                    <value>true</value>
                </property>
            </activation>
            <build>
                <plugins>
                    <plugin>
                        <groupId>org.apache.maven.plugins</groupId>
                        <artifactId>maven-gpg-plugin</artifactId>
                        <version>1.6</version>
                        <executions>
                            <execution>
                                <id>sign-artifacts</id>
                                <phase>verify</phase>
                                <goals>
                                    <goal>sign</goal>
                                </goals>
                            </execution>
                        </executions>
                    </plugin>
                </plugins>
            </build>
        </profile>
    </profiles>
</project><|MERGE_RESOLUTION|>--- conflicted
+++ resolved
@@ -423,8 +423,7 @@
         <dependency>
             <groupId>com.github.GIScience.graphhopper</groupId>
             <artifactId>graphhopper-core</artifactId>
-<<<<<<< HEAD
-            <version>v4.1</version>
+            <version>v4.2</version>
             <exclusions>
                 <exclusion>
                     <groupId>com.fasterxml.jackson.dataformat</groupId>
@@ -436,10 +435,7 @@
         <dependency>
             <groupId>com.github.GIScience.graphhopper</groupId>
             <artifactId>graphhopper-reader-gtfs</artifactId>
-            <version>v4.1</version>
-=======
             <version>v4.2</version>
->>>>>>> 5e4410c6
             <exclusions>
                 <exclusion>
                     <groupId>com.fasterxml.jackson.dataformat</groupId>
@@ -451,11 +447,7 @@
         <dependency>
             <groupId>com.github.GIScience.graphhopper</groupId>
             <artifactId>graphhopper-web-api</artifactId>
-<<<<<<< HEAD
-            <version>v4.1</version>
-=======
             <version>v4.2</version>
->>>>>>> 5e4410c6
             <exclusions>
                 <exclusion>
                     <groupId>com.fasterxml.jackson.dataformat</groupId>
